from ayon_server.settings import BaseSettingsModel, SettingsField

from .imageio import UnrealImageIOModel


class ProjectSetup(BaseSettingsModel):
    dev_mode: bool = SettingsField(
        False,
        title="Dev mode"
    )


def _render_format_enum():
    return [
        {"value": "png", "label": "PNG"},
        {"value": "exr", "label": "EXR"},
        {"value": "jpg", "label": "JPG"},
        {"value": "bmp", "label": "BMP"}
    ]


class UnrealSettings(BaseSettingsModel):
    imageio: UnrealImageIOModel = SettingsField(
        default_factory=UnrealImageIOModel,
        title="Color Management (ImageIO)"
    )
    level_sequences_for_layouts: bool = SettingsField(
        False,
        title="Generate level sequences when loading layouts"
    )
    delete_unmatched_assets: bool = SettingsField(
        False,
        title="Delete assets that are not matched"
    )
<<<<<<< HEAD
    render_config_path: str = SettingsField(
=======
    asset_path: str = Field(
        "Ayon/Assets/",
        title="Assets Path"
    )
    sequence_path: str = Field(
        "Ayon/Sequences/",
        title="Sequences Path"
    )
    render_config_path: str = Field(
>>>>>>> 12e38d9f
        "",
        title="Render Config Path"
    )
    preroll_frames: int = SettingsField(
        0,
        title="Pre-roll frames"
    )
    render_format: str = SettingsField(
        "png",
        title="Render format",
        enum_resolver=_render_format_enum
    )
    project_setup: ProjectSetup = SettingsField(
        default_factory=ProjectSetup,
        title="Project Setup",
    )


DEFAULT_VALUES = {
    "level_sequences_for_layouts": True,
    "delete_unmatched_assets": False,
    "asset_path": "Ayon/Assets/",
    "sequence_path": "Ayon/Sequences/",
    "render_config_path": "",
    "preroll_frames": 0,
    "render_format": "exr",
    "project_setup": {
        "dev_mode": False
    }
}<|MERGE_RESOLUTION|>--- conflicted
+++ resolved
@@ -32,9 +32,6 @@
         False,
         title="Delete assets that are not matched"
     )
-<<<<<<< HEAD
-    render_config_path: str = SettingsField(
-=======
     asset_path: str = Field(
         "Ayon/Assets/",
         title="Assets Path"
@@ -44,7 +41,6 @@
         title="Sequences Path"
     )
     render_config_path: str = Field(
->>>>>>> 12e38d9f
         "",
         title="Render Config Path"
     )
