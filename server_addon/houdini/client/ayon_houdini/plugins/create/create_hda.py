--- conflicted
+++ resolved
@@ -3,20 +3,16 @@
 import hou
 from assettools import setToolSubmenu
 
-<<<<<<< HEAD
 import ayon_api
-from ayon_core.pipeline import CreatorError
+from ayon_core.pipeline import (
+    CreatorError,
+    get_current_project_name
+)
 from ayon_core.lib import (
     get_ayon_username,
     BoolDef
 )
 
-=======
-from ayon_core.pipeline import (
-    CreatorError,
-    get_current_project_name
-)
->>>>>>> 13168b4c
 from ayon_houdini.api import plugin
 
 
@@ -98,15 +94,10 @@
             )
 
             hda_node = to_hda.createDigitalAsset(
-<<<<<<< HEAD
-                name=node_name,
+                name=type_name,
+                description=node_name,
                 hda_file_name="$HIP/{}.hda".format(node_name),
                 ignore_external_references=True
-=======
-                name=type_name,
-                description=node_name,
-                hda_file_name="$HIP/{}.hda".format(node_name)
->>>>>>> 13168b4c
             )
             hda_node.layoutChildren()
         elif self._check_existing(folder_path, node_name):
