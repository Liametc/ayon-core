import json
from pydantic import validator

from ayon_server.settings import (
    BaseSettingsModel,
    SettingsField,
    ensure_unique_names,
)
from ayon_server.exceptions import BadRequestException


def validate_json_dict(value):
    if not value.strip():
        return "{}"
    try:
        converted_value = json.loads(value)
        success = isinstance(converted_value, dict)
    except json.JSONDecodeError as exc:
        print(exc)
        success = False

    if not success:
        raise BadRequestException(
            "Environment's can't be parsed as json object"
        )
    return value


class MultiplatformStrList(BaseSettingsModel):
    windows: list[str] = SettingsField(default_factory=list, title="Windows")
    linux: list[str] = SettingsField(default_factory=list, title="Linux")
    darwin: list[str] = SettingsField(default_factory=list, title="MacOS")


class AppVariant(BaseSettingsModel):
    name: str = SettingsField("", title="Name")
    label: str = SettingsField("", title="Label")
    executables: MultiplatformStrList = SettingsField(
        default_factory=MultiplatformStrList, title="Executables"
    )
    arguments: MultiplatformStrList = SettingsField(
        default_factory=MultiplatformStrList, title="Arguments"
    )
    environment: str = SettingsField(
        "{}", title="Environment", widget="textarea"
    )

    @validator("environment")
    def validate_json(cls, value):
        return validate_json_dict(value)


class AppVariantWithPython(AppVariant):
    use_python_2: bool = SettingsField(False, title="Use Python 2")


class AppGroup(BaseSettingsModel):
    enabled: bool = SettingsField(True)
    label: str = SettingsField("", title="Label")
    host_name: str = SettingsField("", title="Host name")
    icon: str = SettingsField("", title="Icon")
    environment: str = SettingsField(
        "{}", title="Environment", widget="textarea"
    )

    variants: list[AppVariant] = SettingsField(
        default_factory=list,
        title="Variants",
        description="Different variants of the applications",
        section="Variants",
    )

    @validator("variants")
    def validate_unique_name(cls, value):
        ensure_unique_names(value)
        return value


class AppGroupWithPython(AppGroup):
    variants: list[AppVariantWithPython] = SettingsField(
        default_factory=list,
        title="Variants",
        description="Different variants of the applications",
        section="Variants",
    )


class AdditionalAppGroup(BaseSettingsModel):
    enabled: bool = SettingsField(True)
    name: str = SettingsField("", title="Name")
    label: str = SettingsField("", title="Label")
    host_name: str = SettingsField("", title="Host name")
    icon: str = SettingsField("", title="Icon")
    environment: str = SettingsField(
        "{}", title="Environment", widget="textarea"
    )

    variants: list[AppVariantWithPython] = SettingsField(
        default_factory=list,
        title="Variants",
        description="Different variants of the applications",
        section="Variants",
    )

    @validator("variants")
    def validate_unique_name(cls, value):
        ensure_unique_names(value)
        return value


class ToolVariantModel(BaseSettingsModel):
    name: str = SettingsField("", title="Name")
    label: str = SettingsField("", title="Label")
    host_names: list[str] = SettingsField(default_factory=list, title="Hosts")
    # TODO use applications enum if possible
    app_variants: list[str] = SettingsField(
        default_factory=list, title="Applications"
    )
    environment: str = SettingsField(
        "{}", title="Environments", widget="textarea"
    )

    @validator("environment")
    def validate_json(cls, value):
        return validate_json_dict(value)


class ToolGroupModel(BaseSettingsModel):
    name: str = SettingsField("", title="Name")
    label: str = SettingsField("", title="Label")
    environment: str = SettingsField(
        "{}", title="Environments", widget="textarea"
    )
    variants: list[ToolVariantModel] = SettingsField(default_factory=list)

    @validator("environment")
    def validate_json(cls, value):
        return validate_json_dict(value)

    @validator("variants")
    def validate_unique_name(cls, value):
        ensure_unique_names(value)
        return value


class ApplicationsSettings(BaseSettingsModel):
    """Applications settings"""

    maya: AppGroupWithPython = SettingsField(
        default_factory=AppGroupWithPython, title="Autodesk Maya")
    adsk_3dsmax: AppGroupWithPython = SettingsField(
        default_factory=AppGroupWithPython, title="Autodesk 3ds Max")
    flame: AppGroupWithPython = SettingsField(
        default_factory=AppGroupWithPython, title="Autodesk Flame")
    nuke: AppGroupWithPython = SettingsField(
        default_factory=AppGroupWithPython, title="Nuke")
    nukeassist: AppGroupWithPython = SettingsField(
        default_factory=AppGroupWithPython, title="Nuke Assist")
    nukex: AppGroupWithPython = SettingsField(
        default_factory=AppGroupWithPython, title="Nuke X")
    nukestudio: AppGroupWithPython = SettingsField(
        default_factory=AppGroupWithPython, title="Nuke Studio")
    hiero: AppGroupWithPython = SettingsField(
        default_factory=AppGroupWithPython, title="Hiero")
    fusion: AppGroup = SettingsField(
        default_factory=AppGroupWithPython, title="Fusion")
    resolve: AppGroupWithPython = SettingsField(
        default_factory=AppGroupWithPython, title="Resolve")
    houdini: AppGroupWithPython = SettingsField(
        default_factory=AppGroupWithPython, title="Houdini")
    blender: AppGroup = SettingsField(
        default_factory=AppGroupWithPython, title="Blender")
    harmony: AppGroup = SettingsField(
        default_factory=AppGroupWithPython, title="Harmony")
    tvpaint: AppGroup = SettingsField(
        default_factory=AppGroupWithPython, title="TVPaint")
    photoshop: AppGroup = SettingsField(
        default_factory=AppGroupWithPython, title="Adobe Photoshop")
    aftereffects: AppGroup = SettingsField(
        default_factory=AppGroupWithPython, title="Adobe After Effects")
    celaction: AppGroup = SettingsField(
        default_factory=AppGroupWithPython, title="Celaction 2D")
    substancepainter: AppGroup = SettingsField(
        default_factory=AppGroupWithPython, title="Substance Painter")
    unreal: AppGroup = SettingsField(
        default_factory=AppGroupWithPython, title="Unreal Editor")
    wrap: AppGroup = SettingsField(
        default_factory=AppGroupWithPython, title="Wrap")
<<<<<<< HEAD
    zbrush: AppGroup = SettingsField(
        default_factory=AppGroupWithPython, title="Zbrush")
=======
    openrv: AppGroup = SettingsField(
        default_factory=AppGroupWithPython, title="OpenRV")
>>>>>>> 978e4615
    additional_apps: list[AdditionalAppGroup] = SettingsField(
        default_factory=list, title="Additional Applications")

    @validator("additional_apps")
    def validate_unique_name(cls, value):
        ensure_unique_names(value)
        return value


class ApplicationsAddonSettings(BaseSettingsModel):
    applications: ApplicationsSettings = SettingsField(
        default_factory=ApplicationsSettings,
        title="Applications",
        scope=["studio"]
    )
    tool_groups: list[ToolGroupModel] = SettingsField(
        default_factory=list,
        scope=["studio"]
    )
    only_available: bool = SettingsField(
        True, title="Show only available applications")

    @validator("tool_groups")
    def validate_unique_name(cls, value):
        ensure_unique_names(value)
        return value


DEFAULT_VALUES = {
    "only_available": True
}<|MERGE_RESOLUTION|>--- conflicted
+++ resolved
@@ -186,13 +186,10 @@
         default_factory=AppGroupWithPython, title="Unreal Editor")
     wrap: AppGroup = SettingsField(
         default_factory=AppGroupWithPython, title="Wrap")
-<<<<<<< HEAD
+    openrv: AppGroup = SettingsField(
+        default_factory=AppGroupWithPython, title="OpenRV")
     zbrush: AppGroup = SettingsField(
         default_factory=AppGroupWithPython, title="Zbrush")
-=======
-    openrv: AppGroup = SettingsField(
-        default_factory=AppGroupWithPython, title="OpenRV")
->>>>>>> 978e4615
     additional_apps: list[AdditionalAppGroup] = SettingsField(
         default_factory=list, title="Additional Applications")
 
