--- conflicted
+++ resolved
@@ -1,13 +1,9 @@
 name = "max"
 title = "Max"
-<<<<<<< HEAD
-version = "0.1.8"
-=======
-version = "0.2.0"
+version = "0.2.1"
 client_dir = "ayon_max"
 
 ayon_required_addons = {
     "core": ">0.3.2",
 }
-ayon_compatible_addons = {}
->>>>>>> 00f19a4b
+ayon_compatible_addons = {}