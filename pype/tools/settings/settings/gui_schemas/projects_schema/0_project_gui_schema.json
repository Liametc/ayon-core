--- conflicted
+++ resolved
@@ -16,14 +16,8 @@
                     "is_file": true
                 }
             ]
-<<<<<<< HEAD
-        },
-        {
-            "type": "dict-invisible",
-=======
         }, {
             "type": "dict",
->>>>>>> c5180992
             "key": "project_settings",
             "children": [
               {
