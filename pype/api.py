--- conflicted
+++ resolved
@@ -10,8 +10,6 @@
     Anatomy,
     config,
     execute,
-<<<<<<< HEAD
-=======
     run_subprocess,
     version_up,
     get_asset,
@@ -20,7 +18,6 @@
     get_last_version_from_path,
     source_hash,
     get_latest_version
->>>>>>> f57b8b2f
 )
 
 from .lib.mongo import (
