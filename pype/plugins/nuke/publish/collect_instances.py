--- conflicted
+++ resolved
@@ -50,15 +50,11 @@
                 "subset": subset,
                 "family": avalon_knob_data["family"],
                 "avalonKnob": avalon_knob_data,
-<<<<<<< HEAD
-                "publish": node.knob('publish')
-=======
                 "publish": node.knob('publish').value(),
                 "handles": int(asset_data["data"].get("handles", 0)),
                 "step": 1,
                 "fps": int(nuke.root()['fps'].value())
 
->>>>>>> a8836d65
             })
             if node.Class() == "Write":
                 instance.data["families"] = [avalon_knob_data["families"]]
