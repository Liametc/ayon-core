import os
from os.path import getsize
import logging
import sys
import clique
import errno
import pyblish.api
from avalon import api, io
from avalon.vendor import filelink
# this is needed until speedcopy for linux is fixed
if sys.platform == "win32":
    from speedcopy import copyfile
else:
    from shutil import copyfile

log = logging.getLogger(__name__)


class IntegrateAssetNew(pyblish.api.InstancePlugin):
    """Resolve any dependency issues

    This plug-in resolves any paths which, if not updated might break
    the published file.

    The order of families is important, when working with lookdev you want to
    first publish the texture, update the texture paths in the nodes and then
    publish the shading network. Same goes for file dependent assets.

    Requirements for instance to be correctly integrated

    instance.data['representations'] - must be a list and each member
    must be a dictionary with following data:
        'files': list of filenames for sequence, string for single file.
                 Only the filename is allowed, without the folder path.
        'stagingDir': "path/to/folder/with/files"
        'name': representation name (usually the same as extension)
        'ext': file extension
    optional data
        'anatomy_template': 'publish' or 'render', etc.
                            template from anatomy that should be used for
                            integrating this file. Only the first level can
                            be specified right now.
        "frameStart"
        "frameEnd"
        'fps'
    """

    label = "Integrate Asset New"
    order = pyblish.api.IntegratorOrder
    families = ["workfile",
                "pointcache",
                "camera",
                "animation",
                "model",
                "mayaAscii",
                "setdress",
                "layout",
                "ass",
                "vdbcache",
                "scene",
                "vrayproxy",
                "render",
                "imagesequence",
                "review",
                "rendersetup",
                "rig",
                "plate",
                "look",
                "lut",
                "audio",
                "yetiRig",
                "yeticache",
<<<<<<< HEAD
                "nukenodes"
=======
                "source",
                "matchmove",
                "image"
>>>>>>> 04f963f5
                ]
    exclude_families = ["clip"]

    def process(self, instance):

        if [ef for ef in self.exclude_families
                if instance.data["family"] in ef]:
            return

        self.register(instance)

        self.log.info("Integrating Asset in to the database ...")
        self.log.info("instance.data: {}".format(instance.data))
        if instance.data.get('transfer', True):
            self.integrate(instance)

    def register(self, instance):
        # Required environment variables
        PROJECT = api.Session["AVALON_PROJECT"]
        ASSET = instance.data.get("asset") or api.Session["AVALON_ASSET"]
        TASK = instance.data.get("task") or api.Session["AVALON_TASK"]
        LOCATION = api.Session["AVALON_LOCATION"]

        context = instance.context
        # Atomicity
        #
        # Guarantee atomic publishes - each asset contains
        # an identical set of members.
        #     __
        #    /     o
        #   /       \
        #  |    o    |
        #   \       /
        #    o   __/
        #
        # for result in context.data["results"]:
        #     if not result["success"]:
        #         self.log.debug(result)
        #         exc_type, exc_value, exc_traceback = result["error_info"]
        #         extracted_traceback = traceback.extract_tb(exc_traceback)[-1]
        #         self.log.debug(
        #             "Error at line {}: \"{}\"".format(
        #                 extracted_traceback[1], result["error"]
        #             )
        #         )
        # assert all(result["success"] for result in context.data["results"]),(
        #     "Atomicity not held, aborting.")

        # Assemble
        #
        #       |
        #       v
        #  --->   <----
        #       ^
        #       |
        #
        stagingdir = instance.data.get("stagingDir")
        if not stagingdir:
            self.log.info('''{} is missing reference to staging
                            directory Will try to get it from
                            representation'''.format(instance))

        # extra check if stagingDir actually exists and is available

        self.log.debug("Establishing staging directory @ %s" % stagingdir)

        # Ensure at least one file is set up for transfer in staging dir.
        repres = instance.data.get("representations", None)
        assert repres, "Instance has no files to transfer"
        assert isinstance(repres, (list, tuple)), (
            "Instance 'files' must be a list, got: {0}".format(repres)
        )

        # FIXME: io is not initialized at this point for shell host
        io.install()
        project = io.find_one({"type": "project"})

        asset = io.find_one({"type": "asset",
                             "name": ASSET,
                             "parent": project["_id"]})

        assert all([project, asset]), ("Could not find current project or "
                                       "asset '%s'" % ASSET)

        subset = self.get_subset(asset, instance)

        # get next version
        latest_version = io.find_one({"type": "version",
                                      "parent": subset["_id"]},
                                     {"name": True},
                                     sort=[("name", -1)])

        next_version = 1
        if latest_version is not None:
            next_version += latest_version["name"]

        if instance.data.get('version'):
            next_version = int(instance.data.get('version'))

        # self.log.info("Verifying version from assumed destination")

        # assumed_data = instance.data["assumedTemplateData"]
        # assumed_version = assumed_data["version"]
        # if assumed_version != next_version:
        #     raise AttributeError("Assumed version 'v{0:03d}' does not match"
        #                          "next version in database "
        #                          "('v{1:03d}')".format(assumed_version,
        #                                                next_version))

        self.log.debug("Next version: v{0:03d}".format(next_version))

        version_data = self.create_version_data(context, instance)

        version_data_instance = instance.data.get('versionData')

        if version_data_instance:
            version_data.update(version_data_instance)

        version = self.create_version(subset=subset,
                                      version_number=next_version,
                                      locations=[LOCATION],
                                      data=version_data)

        self.log.debug("Creating version ...")
        existing_version = io.find_one({
            'type': 'version',
            'parent': subset["_id"],
            'name': next_version
        })
        if existing_version is None:
            version_id = io.insert_one(version).inserted_id
        else:
            io.update_many({
                'type': 'version',
                'parent': subset["_id"],
                'name': next_version
            }, {'$set': version}
            )
            version_id = existing_version['_id']
        instance.data['version'] = version['name']

        # Write to disk
        #          _
        #         | |
        #        _| |_
        #    ____\   /
        #   |\    \ / \
        #   \ \    v   \
        #    \ \________.
        #     \|________|
        #
        root = api.registered_root()
        hierarchy = ""
        parents = io.find_one({
            "type": 'asset',
            "name": ASSET
        })['data']['parents']
        if parents and len(parents) > 0:
            # hierarchy = os.path.sep.join(hierarchy)
            hierarchy = os.path.join(*parents)

        anatomy = instance.context.data['anatomy']

        # Find the representations to transfer amongst the files
        # Each should be a single representation (as such, a single extension)
        representations = []
        destination_list = []
        template_name = 'publish'
        if 'transfers' not in instance.data:
            instance.data['transfers'] = []

        for idx, repre in enumerate(instance.data["representations"]):

            # Collection
            #   _______
            #  |______|\
            # |      |\|
            # |       ||
            # |       ||
            # |       ||
            # |_______|
            #
            # create template data for Anatomy
            template_data = {"root": root,
                             "project": {"name": PROJECT,
                                         "code": project['data']['code']},
                             "silo": asset.get('silo'),
                             "task": TASK,
                             "asset": ASSET,
                             "family": instance.data['family'],
                             "subset": subset["name"],
                             "version": int(version["name"]),
                             "hierarchy": hierarchy}

            files = repre['files']
            if repre.get('stagingDir'):
                stagingdir = repre['stagingDir']
            if repre.get('anatomy_template'):
                template_name = repre['anatomy_template']
            template = os.path.normpath(
                anatomy.templates[template_name]["path"])

            sequence_repre = isinstance(files, list)

            if sequence_repre:
                src_collections, remainder = clique.assemble(files)
                self.log.debug(
                    "src_tail_collections: {}".format(str(src_collections)))
                src_collection = src_collections[0]

                # Assert that each member has identical suffix
                src_head = src_collection.format("{head}")
                src_tail = src_collection.format("{tail}")

                # fix dst_padding
                valid_files = [x for x in files if src_collection.match(x)]
                padd_len = len(
                    valid_files[0].replace(src_head, "").replace(src_tail, "")
                )
                src_padding_exp = "%0{}d".format(padd_len)

                test_dest_files = list()
                for i in [1, 2]:
                    template_data["representation"] = repre['ext']
                    template_data["frame"] = src_padding_exp % i
                    anatomy_filled = anatomy.format(template_data)

                    test_dest_files.append(
                        os.path.normpath(
                            anatomy_filled[template_name]["path"])
                    )

                self.log.debug(
                    "test_dest_files: {}".format(str(test_dest_files)))

                dst_collections, remainder = clique.assemble(test_dest_files)
                dst_collection = dst_collections[0]
                dst_head = dst_collection.format("{head}")
                dst_tail = dst_collection.format("{tail}")

                index_frame_start = None

                if repre.get("frameStart"):
                    frame_start_padding = len(str(
                        repre.get("frameEnd")))
                    index_frame_start = int(repre.get("frameStart"))

                dst_padding_exp = src_padding_exp
                dst_start_frame = None
                for i in src_collection.indexes:
                    src_padding = src_padding_exp % i

                    # for adding first frame into db
                    if not dst_start_frame:
                        dst_start_frame = src_padding

                    src_file_name = "{0}{1}{2}".format(
                        src_head, src_padding, src_tail)

                    dst_padding = src_padding_exp % i

                    if index_frame_start:
                        dst_padding_exp = "%0{}d".format(frame_start_padding)
                        dst_padding = dst_padding_exp % index_frame_start
                        index_frame_start += 1

                    dst = "{0}{1}{2}".format(
                            dst_head,
                            dst_padding,
                            dst_tail).replace("..", ".")

                    self.log.debug("destination: `{}`".format(dst))
                    src = os.path.join(stagingdir, src_file_name)

                    self.log.debug("source: {}".format(src))
                    instance.data["transfers"].append([src, dst])

                dst = "{0}{1}{2}".format(
                    dst_head,
                    dst_start_frame,
                    dst_tail).replace("..", ".")
                repre['published_path'] = dst

            else:
                # Single file
                #  _______
                # |      |\
                # |       |
                # |       |
                # |       |
                # |_______|
                #
                template_data.pop("frame", None)
                fname = files
                assert not os.path.isabs(fname), (
                    "Given file name is a full path"
                )

                template_data["representation"] = repre['ext']

                if repre.get("outputName"):
                    template_data["output"] = repre['outputName']

                src = os.path.join(stagingdir, fname)
                anatomy_filled = anatomy.format(template_data)
                dst = os.path.normpath(
                    anatomy_filled[template_name]["path"]).replace("..", ".")

                instance.data["transfers"].append([src, dst])

                repre['published_path'] = dst
                self.log.debug("__ dst: {}".format(dst))

            representation = {
                "schema": "pype:representation-2.0",
                "type": "representation",
                "parent": version_id,
                "name": repre['name'],
                "data": {'path': dst, 'template': template},
                "dependencies": instance.data.get("dependencies", "").split(),

                # Imprint shortcut to context
                # for performance reasons.
                "context": {
                    "root": root,
                    "project": {"name": PROJECT,
                                "code": project['data']['code']},
                    'task': TASK,
                    "silo": asset.get('silo'),
                    "asset": ASSET,
                    "family": instance.data['family'],
                    "subset": subset["name"],
                    "version": version["name"],
                    "hierarchy": hierarchy,
                    "representation": repre['ext']
                }
            }

            if sequence_repre and repre.get("frameStart"):
                representation['context']['frame'] = repre.get("frameStart")

            self.log.debug("__ representation: {}".format(representation))
            destination_list.append(dst)
            self.log.debug("__ destination_list: {}".format(destination_list))
            instance.data['destination_list'] = destination_list
            representations.append(representation)
            self.log.debug("__ representations: {}".format(representations))

        self.log.debug("__ representations: {}".format(representations))
        for rep in instance.data["representations"]:
            self.log.debug("__ represNAME: {}".format(rep['name']))
            self.log.debug("__ represPATH: {}".format(rep['published_path']))
        io.insert_many(representations)
        # self.log.debug("Representation: {}".format(representations))
        self.log.info("Registered {} items".format(len(representations)))

    def integrate(self, instance):
        """ Move the files.

            Through `instance.data["transfers"]`

            Args:
                instance: the instance to integrate
        """
        transfers = instance.data.get("transfers", list())

        for src, dest in transfers:
            if os.path.normpath(src) != os.path.normpath(dest):
                self.copy_file(src, dest)

        transfers = instance.data.get("transfers", list())
        for src, dest in transfers:
            self.copy_file(src, dest)

        # Produce hardlinked copies
        # Note: hardlink can only be produced between two files on the same
        # server/disk and editing one of the two will edit both files at once.
        # As such it is recommended to only make hardlinks between static files
        # to ensure publishes remain safe and non-edited.
        hardlinks = instance.data.get("hardlinks", list())
        for src, dest in hardlinks:
            self.log.debug("Hardlinking file .. {} -> {}".format(src, dest))
            self.hardlink_file(src, dest)

    def copy_file(self, src, dst):
        """ Copy given source to destination

        Arguments:
            src (str): the source file which needs to be copied
            dst (str): the destination of the sourc file
        Returns:
            None
        """
        src = os.path.normpath(src)
        dst = os.path.normpath(dst)

        self.log.debug("Copying file .. {} -> {}".format(src, dst))
        dirname = os.path.dirname(dst)
        try:
            os.makedirs(dirname)
        except OSError as e:
            if e.errno == errno.EEXIST:
                pass
            else:
                self.log.critical("An unexpected error occurred.")
                raise

        # copy file with speedcopy and check if size of files are simetrical
        while True:
            copyfile(src, dst)
            if str(getsize(src)) in str(getsize(dst)):
                break

    def hardlink_file(self, src, dst):
        dirname = os.path.dirname(dst)
        try:
            os.makedirs(dirname)
        except OSError as e:
            if e.errno == errno.EEXIST:
                pass
            else:
                self.log.critical("An unexpected error occurred.")
                raise

        filelink.create(src, dst, filelink.HARDLINK)

    def get_subset(self, asset, instance):
        subset = io.find_one({"type": "subset",
                              "parent": asset["_id"],
                              "name": instance.data["subset"]})

        if subset is None:
            subset_name = instance.data["subset"]
            self.log.info("Subset '%s' not found, creating.." % subset_name)
            self.log.debug("families.  %s" % instance.data.get('families'))
            self.log.debug(
                "families.  %s" % type(instance.data.get('families')))

            _id = io.insert_one({
                "schema": "pype:subset-3.0",
                "type": "subset",
                "name": subset_name,
                "data": {
                    "families": instance.data.get('families')
                    },
                "parent": asset["_id"]
            }).inserted_id

            subset = io.find_one({"_id": _id})

        # add group if available
        if instance.data.get("subsetGroup"):
            subset["data"].update(
                {"subsetGroup": instance.data.get("subsetGroup")}
            )
            io.update_many({
                'type': 'subset',
                '_id': io.ObjectId(subset["_id"])
            }, {'$set': subset["data"]}
            )

        return subset

    def create_version(self, subset, version_number, locations, data=None):
        """ Copy given source to destination

        Args:
            subset (dict): the registered subset of the asset
            version_number (int): the version number
            locations (list): the currently registered locations

        Returns:
            dict: collection of data to create a version
        """
        # Imprint currently registered location
        version_locations = [location for location in locations if
                             location is not None]

        return {"schema": "pype:version-3.0",
                "type": "version",
                "parent": subset["_id"],
                "name": version_number,
                "locations": version_locations,
                "data": data}

    def create_version_data(self, context, instance):
        """Create the data collection for the version

        Args:
            context: the current context
            instance: the current instance being published

        Returns:
            dict: the required information with instance.data as key
        """

        families = []
        current_families = instance.data.get("families", list())
        instance_family = instance.data.get("family", None)

        if instance_family is not None:
            families.append(instance_family)
        families += current_families

        self.log.debug("Registered root: {}".format(api.registered_root()))
        # create relative source path for DB
        try:
            source = instance.data['source']
        except KeyError:
            source = context.data["currentFile"]
            source = source.replace(os.getenv("PYPE_STUDIO_PROJECTS_MOUNT"),
                                    api.registered_root())
            relative_path = os.path.relpath(source, api.registered_root())
            source = os.path.join("{root}", relative_path).replace("\\", "/")

        self.log.debug("Source: {}".format(source))
        version_data = {"families": families,
                        "time": context.data["time"],
                        "author": context.data["user"],
                        "source": source,
                        "comment": context.data.get("comment"),
                        "machine": context.data.get("machine"),
                        "fps": context.data.get("fps")}

        # Include optional data if present in
        optionals = [
            "frameStart", "frameEnd", "step", "handles",
            "handleEnd", "handleStart", "sourceHashes"
        ]
        for key in optionals:
            if key in instance.data:
                version_data[key] = instance.data[key]

        return version_data<|MERGE_RESOLUTION|>--- conflicted
+++ resolved
@@ -70,13 +70,10 @@
                 "audio",
                 "yetiRig",
                 "yeticache",
-<<<<<<< HEAD
-                "nukenodes"
-=======
                 "source",
                 "matchmove",
                 "image"
->>>>>>> 04f963f5
+                "nukenodes"
                 ]
     exclude_families = ["clip"]
 
