--- conflicted
+++ resolved
@@ -28,12 +28,8 @@
 
 from avalon import api
 import pyblish.api
-<<<<<<< HEAD
-import pype.maya.lib as lib
-=======
 
 from pype.hosts.maya import lib
->>>>>>> 16284173
 
 # Documentation for keys available at:
 # https://docs.thinkboxsoftware.com
@@ -258,7 +254,6 @@
         except OSError:
             pass
 
-<<<<<<< HEAD
         # Fill in common data to payload ------------------------------------
         payload_data = {}
         payload_data["filename"] = filename
@@ -296,65 +291,6 @@
         payload_skeleton["JobInfo"]["Comment"] = comment
         payload_skeleton["PluginInfo"]["RenderLayer"] = renderlayer
 
-        # Handle environments -----------------------------------------------
-=======
-        # Documentation for keys available at:
-        # https://docs.thinkboxsoftware.com
-        #    /products/deadline/8.0/1_User%20Manual/manual
-        #    /manual-submission.html#job-info-file-options
-        payload = {
-            "JobInfo": {
-                # Top-level group name
-                "BatchName": filename,
-
-                # Job name, as seen in Monitor
-                "Name": jobname,
-
-                # Arbitrary username, for visualisation in Monitor
-                "UserName": deadline_user,
-
-                "Plugin": instance.data.get("mayaRenderPlugin", "MayaBatch"),
-                "Frames": "{start}-{end}x{step}".format(
-                    start=int(instance.data["frameStartHandle"]),
-                    end=int(instance.data["frameEndHandle"]),
-                    step=int(instance.data["byFrameStep"]),
-                ),
-
-                "Comment": comment,
-
-                # Optional, enable double-click to preview rendered
-                # frames from Deadline Monitor
-                "OutputDirectory0": os.path.dirname(output_filename_0),
-                "OutputFilename0": output_filename_0.replace("\\", "/")
-            },
-            "PluginInfo": {
-                # Input
-                "SceneFile": filepath,
-
-                # Output directory and filename
-                "OutputFilePath": dirname.replace("\\", "/"),
-                "OutputFilePrefix": render_variables["filename_prefix"],
-
-                # Mandatory for Deadline
-                "Version": cmds.about(version=True),
-
-                # Only render layers are considered renderable in this pipeline
-                "UsingRenderLayers": True,
-
-                # Render only this layer
-                "RenderLayer": renderlayer,
-
-                # Determine which renderer to use from the file itself
-                "Renderer": instance.data["renderer"],
-
-                # Resolve relative references
-                "ProjectPath": workspace,
-            },
-
-            # Mandatory for Deadline, may be empty
-            "AuxFiles": []
-        }
-
         # Adding file dependencies.
         dependencies = instance.context.data["fileDependencies"]
         dependencies.append(filepath)
@@ -362,29 +298,9 @@
             self.log.info(dependency)
             key = "AssetDependency" + str(dependencies.index(dependency))
             self.log.info(key)
-            payload["JobInfo"][key] = dependency
-
-        # Expected files.
-        exp = instance.data.get("expectedFiles")
-
-        OutputFilenames = {}
-        expIndex = 0
-
-        if isinstance(exp[0], dict):
-            # we have aovs and we need to iterate over them
-            for aov, files in exp[0].items():
-                col = clique.assemble(files)[0][0]
-                outputFile = col.format('{head}{padding}{tail}')
-                payload['JobInfo']['OutputFilename' + str(expIndex)] = outputFile  # noqa: E501
-                OutputFilenames[expIndex] = outputFile
-                expIndex += 1
-        else:
-            col = clique.assemble(files)[0][0]
-            outputFile = col.format('{head}{padding}{tail}')
-            payload['JobInfo']['OutputFilename' + str(expIndex)] = outputFile
-            # OutputFilenames[expIndex] = outputFile
-
->>>>>>> 16284173
+            payload_skeleton["JobInfo"][key] = dependency
+
+        # Handle environments -----------------------------------------------
         # We need those to pass them to pype for it to set correct context
         keys = [
             "FTRACK_API_KEY",
