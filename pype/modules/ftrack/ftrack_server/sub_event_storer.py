--- conflicted
+++ resolved
@@ -24,11 +24,7 @@
 
 
 uri, port, database, table_name = get_ftrack_event_mongo_info()
-<<<<<<< HEAD
-dbcon = DbConnector(uri, port, database, table_name)
-=======
 dbcon = CustomDbConnector(uri, database, port, table_name)
->>>>>>> 1e952b80
 
 # ignore_topics = ["ftrack.meta.connected"]
 ignore_topics = []
