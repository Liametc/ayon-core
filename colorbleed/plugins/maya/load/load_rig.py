from maya import cmds

<<<<<<< HEAD
from avalon import api, Session, maya
=======
import avalon.maya.pipeline
from avalon import api, maya
>>>>>>> ce0f0ae6


class RigLoader(avalon.maya.pipeline.ReferenceLoader):
    """Specific loader for rigs

    This automatically creates an instance for animators upon load.

    """

    families = ["colorbleed.rig"]
    representations = ["ma"]

    label = "Reference rig"
    order = -10
    icon = "code-fork"
    color = "orange"

    def process(self, name, namespace, context, data):

        nodes = cmds.file(self.fname,
                          namespace=namespace,
                          reference=True,
                          returnNewNodes=True,
                          groupReference=True,
                          groupName="{}:{}".format(namespace, name))

        # Store for post-process
        self[:] = nodes
        if data.get("post_process", True):
            self._post_process(name, namespace, context, data)

    def _post_process(self, name, namespace, context, data):

        # TODO(marcus): We are hardcoding the name "out_SET" here.
        #   Better register this keyword, so that it can be used
        #   elsewhere, such as in the Integrator plug-in,
        #   without duplication.

        output = next((node for node in self if
                       node.endswith("out_SET")), None)
        controls = next((node for node in self if
                         node.endswith("controls_SET")), None)

        assert output, "No out_SET in rig, this is a bug."
        assert controls, "No controls_SET in rig, this is a bug."

        # Find the roots amongst the loaded nodes
        roots = cmds.ls(self[:], assemblies=True, long=True)
        assert roots, "No root nodes in rig, this is a bug."

        asset = Session["AVALON_ASSET"]
        dependency = str(context["representation"]["_id"])

        # Create the animation instance
        with maya.maintained_selection():
            cmds.select([output, controls] + roots, noExpand=True)
            api.create(name=namespace,
                       asset=asset,
                       family="colorbleed.animation",
                       options={"useSelection": True},
                       data={"dependencies": dependency})<|MERGE_RESOLUTION|>--- conflicted
+++ resolved
@@ -1,14 +1,9 @@
 from maya import cmds
 
-<<<<<<< HEAD
 from avalon import api, Session, maya
-=======
-import avalon.maya.pipeline
-from avalon import api, maya
->>>>>>> ce0f0ae6
 
 
-class RigLoader(avalon.maya.pipeline.ReferenceLoader):
+class RigLoader(maya.pipeline.ReferenceLoader):
     """Specific loader for rigs
 
     This automatically creates an instance for animators upon load.
