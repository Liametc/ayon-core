import copy
import time
import collections
from Qt import QtWidgets, QtCore, QtGui
from avalon.vendor import qtawesome

from openpype.tools.flickcharm import FlickCharm
from openpype.tools.utils.assets_widget import SingleSelectAssetsWidget
from openpype.tools.utils.tasks_widget import TasksWidget

from .delegates import ActionDelegate
from . import lib
from .models import (
    ActionModel,
    ProjectModel,
    LauncherAssetsModel,
    AssetRecursiveSortFilterModel,
    LauncherTaskModel,
    LauncherTasksProxyModel
)
from .constants import (
    ACTION_ROLE,
    GROUP_ROLE,
    VARIANT_GROUP_ROLE,
    ACTION_ID_ROLE,
    ANIMATION_START_ROLE,
    ANIMATION_STATE_ROLE,
    ANIMATION_LEN,
    FORCE_NOT_OPEN_WORKFILE_ROLE
)


class ProjectBar(QtWidgets.QWidget):
    def __init__(self, launcher_model, parent=None):
        super(ProjectBar, self).__init__(parent)

        project_combobox = QtWidgets.QComboBox(self)
        # Change delegate so stylysheets are applied
        project_delegate = QtWidgets.QStyledItemDelegate(project_combobox)
        project_combobox.setItemDelegate(project_delegate)
        model = ProjectModel(launcher_model)
        project_combobox.setModel(model)
        project_combobox.setRootModelIndex(QtCore.QModelIndex())

        layout = QtWidgets.QHBoxLayout(self)
        layout.setContentsMargins(0, 0, 0, 0)
        layout.addWidget(project_combobox)

        self.setSizePolicy(
            QtWidgets.QSizePolicy.MinimumExpanding,
            QtWidgets.QSizePolicy.Maximum
        )

        self._launcher_model = launcher_model
        self.project_delegate = project_delegate
        self.project_combobox = project_combobox
        self._model = model

        # Signals
        self.project_combobox.currentIndexChanged.connect(self.on_index_change)
        launcher_model.project_changed.connect(self._on_project_change)

        # Set current project by default if it's set.
        project_name = launcher_model.project_name
        if project_name:
            self.set_project(project_name)

    def _on_project_change(self, project_name):
        if self.get_current_project() == project_name:
            return
        self.set_project(project_name)

    def get_current_project(self):
        return self.project_combobox.currentText()

    def set_project(self, project_name):
        index = self.project_combobox.findText(project_name)
        if index < 0:
            # Try refresh combobox model
            self._launcher_model.refresh_projects()
            index = self.project_combobox.findText(project_name)

        if index >= 0:
            self.project_combobox.setCurrentIndex(index)

    def on_index_change(self, idx):
        if not self.isVisible():
            return

        project_name = self.get_current_project()
        self._launcher_model.set_project_name(project_name)


class LauncherTaskWidget(TasksWidget):
    def __init__(self, launcher_model, *args, **kwargs):
        self._launcher_model = launcher_model

        super(LauncherTaskWidget, self).__init__(*args, **kwargs)

    def _create_source_model(self):
        return LauncherTaskModel(self._launcher_model, self._dbcon)

    def _create_proxy_model(self, source_model):
        proxy = LauncherTasksProxyModel(self._launcher_model)
        proxy.setSourceModel(source_model)
        return proxy


class LauncherAssetsWidget(SingleSelectAssetsWidget):
    def __init__(self, launcher_model, *args, **kwargs):
        self._launcher_model = launcher_model

        super(LauncherAssetsWidget, self).__init__(*args, **kwargs)

        launcher_model.assets_refresh_started.connect(self._on_refresh_start)

        self.set_current_asset_btn_visibility(False)

    def _on_refresh_start(self):
        self._set_loading_state(loading=True, empty=True)
        self.refresh_triggered.emit()

    @property
    def refreshing(self):
        return self._model.refreshing

    def refresh(self):
        self._launcher_model.refresh_assets(force=True)

    def stop_refresh(self):
        raise ValueError("bug stop_refresh called")

    def _refresh_model(self, clear=False):
        raise ValueError("bug _refresh_model called")

    def _create_source_model(self):
        model = LauncherAssetsModel(self._launcher_model, self.dbcon)
        model.refreshed.connect(self._on_model_refresh)
        return model

    def _create_proxy_model(self, source_model):
        proxy = AssetRecursiveSortFilterModel(self._launcher_model)
        proxy.setSourceModel(source_model)
        proxy.setFilterCaseSensitivity(QtCore.Qt.CaseInsensitive)
        proxy.setSortCaseSensitivity(QtCore.Qt.CaseInsensitive)
        return proxy

    def _on_model_refresh(self, has_item):
        self._proxy.sort(0)
        self._set_loading_state(loading=False, empty=not has_item)
        self.refreshed.emit()

    def _on_filter_text_change(self, new_text):
        self._launcher_model.set_asset_name_filter(new_text)


class ActionBar(QtWidgets.QWidget):
    """Launcher interface"""

    action_clicked = QtCore.Signal(object)

    def __init__(self, launcher_model, dbcon, parent=None):
        super(ActionBar, self).__init__(parent)

        self._launcher_model = launcher_model
        self.dbcon = dbcon

        view = QtWidgets.QListView(self)
        view.setProperty("mode", "icon")
        view.setObjectName("IconView")
        view.setViewMode(QtWidgets.QListView.IconMode)
        view.setResizeMode(QtWidgets.QListView.Adjust)
        view.setSelectionMode(QtWidgets.QListView.NoSelection)
        view.setContextMenuPolicy(QtCore.Qt.CustomContextMenu)
        view.setEditTriggers(QtWidgets.QListView.NoEditTriggers)
        view.setWrapping(True)
        view.setGridSize(QtCore.QSize(70, 75))
        view.setIconSize(QtCore.QSize(30, 30))
        view.setSpacing(0)
        view.setWordWrap(True)

        model = ActionModel(self.dbcon, self)
        view.setModel(model)

        # TODO better group delegate
        delegate = ActionDelegate(
            [GROUP_ROLE, VARIANT_GROUP_ROLE],
            self
        )
        view.setItemDelegate(delegate)

        layout = QtWidgets.QHBoxLayout(self)
        layout.setContentsMargins(0, 0, 0, 0)
        layout.addWidget(view)

        self.model = model
        self.view = view

        self._animated_items = set()

        animation_timer = QtCore.QTimer()
        animation_timer.setInterval(50)
        animation_timer.timeout.connect(self._on_animation)
        self._animation_timer = animation_timer

        # Make view flickable
        flick = FlickCharm(parent=view)
        flick.activateOn(view)

        self.set_row_height(1)

        launcher_model.projects_refreshed.connect(self._on_projects_refresh)
        view.clicked.connect(self.on_clicked)
        view.customContextMenuRequested.connect(self.on_context_menu)

        self._context_menu = None
        self._discover_on_menu = False

    def discover_actions(self):
        if self._context_menu is not None:
            self._discover_on_menu = True
            return

        if self._animation_timer.isActive():
            self._animation_timer.stop()
        self.model.discover()

    def filter_actions(self):
        if self._animation_timer.isActive():
            self._animation_timer.stop()
        self.model.filter_actions()

    def set_row_height(self, rows):
        self.setMinimumHeight(rows * 75)

    def _on_projects_refresh(self):
        self.discover_actions()

    def _on_animation(self):
        time_now = time.time()
        for action_id in tuple(self._animated_items):
            item = self.model.items_by_id.get(action_id)
            if not item:
                self._animated_items.remove(action_id)
                continue

            start_time = item.data(ANIMATION_START_ROLE)
            if (time_now - start_time) > ANIMATION_LEN:
                item.setData(0, ANIMATION_STATE_ROLE)
                self._animated_items.remove(action_id)

        if not self._animated_items:
            self._animation_timer.stop()

        self.update()

    def _start_animation(self, index):
<<<<<<< HEAD
        # Offset refresh timout
        self.launcher_model.start_refresh_timer()
=======
        # Offset refresh timeout
        self.project_handler.start_timer()
>>>>>>> 34864595
        action_id = index.data(ACTION_ID_ROLE)
        item = self.model.items_by_id.get(action_id)
        if item:
            item.setData(time.time(), ANIMATION_START_ROLE)
            item.setData(1, ANIMATION_STATE_ROLE)
            self._animated_items.add(action_id)
            self._animation_timer.start()

    def on_context_menu(self, point):
        """Creates menu to force skip opening last workfile."""
        index = self.view.indexAt(point)
        if not index.isValid():
            return

        action_item = index.data(ACTION_ROLE)
        if not self.model.is_application_action(action_item):
            return

        menu = QtWidgets.QMenu(self.view)
        checkbox = QtWidgets.QCheckBox("Skip opening last workfile.",
                                       menu)
        if index.data(FORCE_NOT_OPEN_WORKFILE_ROLE):
            checkbox.setChecked(True)

        action_id = index.data(ACTION_ID_ROLE)
        checkbox.stateChanged.connect(
            lambda: self.on_checkbox_changed(checkbox.isChecked(),
                                             action_id))
        action = QtWidgets.QWidgetAction(menu)
        action.setDefaultWidget(checkbox)

        menu.addAction(action)

        self._context_menu = menu
        global_point = self.mapToGlobal(point)
        menu.exec_(global_point)
        self._context_menu = None
        if self._discover_on_menu:
            self._discover_on_menu = False
            self.discover_actions()

    def on_checkbox_changed(self, is_checked, action_id):
        self.model.update_force_not_open_workfile_settings(is_checked,
                                                           action_id)
        self.view.update()
        if self._context_menu is not None:
            self._context_menu.close()

    def on_clicked(self, index):
        if not index or not index.isValid():
            return

        is_group = index.data(GROUP_ROLE)
        is_variant_group = index.data(VARIANT_GROUP_ROLE)
        if not is_group and not is_variant_group:
            action = index.data(ACTION_ROLE)
            if index.data(FORCE_NOT_OPEN_WORKFILE_ROLE):
                action.data["start_last_workfile"] = False
            else:
                action.data.pop("start_last_workfile", None)
            self._start_animation(index)
            self.action_clicked.emit(action)
            return

<<<<<<< HEAD
        # Offset refresh timout
        self.launcher_model.start_refresh_timer()
=======
        # Offset refresh timeout
        self.project_handler.start_timer()
>>>>>>> 34864595

        actions = index.data(ACTION_ROLE)

        menu = QtWidgets.QMenu(self)
        actions_mapping = {}

        if is_variant_group:
            for action in actions:
                menu_action = QtWidgets.QAction(
                    lib.get_action_label(action)
                )
                menu.addAction(menu_action)
                actions_mapping[menu_action] = action
        else:
            by_variant_label = collections.defaultdict(list)
            orders = []
            for action in actions:
                # Label variants
                label = getattr(action, "label", None)
                label_variant = getattr(action, "label_variant", None)
                if label_variant and not label:
                    label_variant = None

                if not label_variant:
                    orders.append(action)
                    continue

                if label not in orders:
                    orders.append(label)
                by_variant_label[label].append(action)

            for action_item in orders:
                actions = by_variant_label.get(action_item)
                if not actions:
                    action = action_item
                elif len(actions) == 1:
                    action = actions[0]
                else:
                    action = None

                if action:
                    menu_action = QtWidgets.QAction(
                        lib.get_action_label(action)
                    )
                    menu.addAction(menu_action)
                    actions_mapping[menu_action] = action
                    continue

                sub_menu = QtWidgets.QMenu(label, menu)
                for action in actions:
                    menu_action = QtWidgets.QAction(
                        lib.get_action_label(action)
                    )
                    sub_menu.addAction(menu_action)
                    actions_mapping[menu_action] = action

                menu.addMenu(sub_menu)

        result = menu.exec_(QtGui.QCursor.pos())
        if result:
            action = actions_mapping[result]
            self._start_animation(index)
            self.action_clicked.emit(action)


class ActionHistory(QtWidgets.QPushButton):
    trigger_history = QtCore.Signal(tuple)

    def __init__(self, parent=None):
        super(ActionHistory, self).__init__(parent=parent)

        self.max_history = 15

        self.setFixedWidth(25)
        self.setFixedHeight(25)

        self.setIcon(qtawesome.icon("fa.history", color="#CCCCCC"))
        self.setIconSize(QtCore.QSize(15, 15))

        self._history = []
        self.clicked.connect(self.show_history)

    def show_history(self):
        # Show history popup
        if not self._history:
            return

        widget = QtWidgets.QListWidget()
        widget.setSelectionMode(widget.NoSelection)
        widget.setStyleSheet("""
        * {
            font-family: "Courier New";
        }
        """)

        largest_label_num_chars = 0
        largest_action_label = max(len(x[0].label) for x in self._history)
        action_session_role = QtCore.Qt.UserRole + 1

        for action, session in reversed(self._history):
            project = session.get("AVALON_PROJECT")
            asset = session.get("AVALON_ASSET")
            task = session.get("AVALON_TASK")
            breadcrumb = " > ".join(x for x in [project, asset, task] if x)

            m = "{{action:{0}}} | {{breadcrumb}}".format(largest_action_label)
            label = m.format(action=action.label, breadcrumb=breadcrumb)

            icon = lib.get_action_icon(action)
            item = QtWidgets.QListWidgetItem(icon, label)
            item.setData(action_session_role, (action, session))

            largest_label_num_chars = max(largest_label_num_chars, len(label))

            widget.addItem(item)

        # Show history
        dialog = QtWidgets.QDialog(parent=self)
        dialog.setWindowTitle("Action History")
        dialog.setWindowFlags(
            QtCore.Qt.FramelessWindowHint | QtCore.Qt.Popup
        )
        dialog.setSizePolicy(
            QtWidgets.QSizePolicy.Ignored,
            QtWidgets.QSizePolicy.Ignored
        )

        layout = QtWidgets.QVBoxLayout(dialog)
        layout.setContentsMargins(0, 0, 0, 0)
        layout.addWidget(widget)

        def on_clicked(index):
            data = index.data(action_session_role)
            self.trigger_history.emit(data)
            dialog.close()

        widget.clicked.connect(on_clicked)

        # padding + icon + text
        width = 40 + (largest_label_num_chars * 7)
        entry_height = 21
        height = entry_height * len(self._history)

        point = QtGui.QCursor().pos()
        dialog.setGeometry(
            point.x() - width,
            point.y() - height,
            width,
            height
        )
        dialog.exec_()

        self.widget_popup = widget

    def add_action(self, action, session):
        key = (action, copy.deepcopy(session))

        # Remove entry if already exists
        if key in self._history:
            self._history.remove(key)

        self._history.append(key)

        # Slice the end of the list if we exceed the max history
        if len(self._history) > self.max_history:
            self._history = self._history[-self.max_history:]

    def clear_history(self):
        self._history.clear()


class SlidePageWidget(QtWidgets.QStackedWidget):
    """Stacked widget that nicely slides between its pages"""

    directions = {
        "left": QtCore.QPoint(-1, 0),
        "right": QtCore.QPoint(1, 0),
        "up": QtCore.QPoint(0, 1),
        "down": QtCore.QPoint(0, -1)
    }

    def slide_view(self, index, direction="right"):
        if self.currentIndex() == index:
            return

        offset_direction = self.directions.get(direction)
        if offset_direction is None:
            print("BUG: invalid slide direction: {}".format(direction))
            return

        width = self.frameRect().width()
        height = self.frameRect().height()
        offset = QtCore.QPoint(
            offset_direction.x() * width,
            offset_direction.y() * height
        )

        new_page = self.widget(index)
        new_page.setGeometry(0, 0, width, height)
        curr_pos = new_page.pos()
        new_page.move(curr_pos + offset)
        new_page.show()
        new_page.raise_()

        current_page = self.currentWidget()

        b_pos = QtCore.QByteArray(b"pos")

        anim_old = QtCore.QPropertyAnimation(current_page, b_pos, self)
        anim_old.setDuration(250)
        anim_old.setStartValue(curr_pos)
        anim_old.setEndValue(curr_pos - offset)
        anim_old.setEasingCurve(QtCore.QEasingCurve.OutQuad)

        anim_new = QtCore.QPropertyAnimation(new_page, b_pos, self)
        anim_new.setDuration(250)
        anim_new.setStartValue(curr_pos + offset)
        anim_new.setEndValue(curr_pos)
        anim_new.setEasingCurve(QtCore.QEasingCurve.OutQuad)

        anim_group = QtCore.QParallelAnimationGroup(self)
        anim_group.addAnimation(anim_old)
        anim_group.addAnimation(anim_new)

        def slide_finished():
            self.setCurrentWidget(new_page)

        anim_group.finished.connect(slide_finished)
        anim_group.start()<|MERGE_RESOLUTION|>--- conflicted
+++ resolved
@@ -255,13 +255,8 @@
         self.update()
 
     def _start_animation(self, index):
-<<<<<<< HEAD
         # Offset refresh timout
         self.launcher_model.start_refresh_timer()
-=======
-        # Offset refresh timeout
-        self.project_handler.start_timer()
->>>>>>> 34864595
         action_id = index.data(ACTION_ID_ROLE)
         item = self.model.items_by_id.get(action_id)
         if item:
@@ -326,13 +321,8 @@
             self.action_clicked.emit(action)
             return
 
-<<<<<<< HEAD
         # Offset refresh timout
         self.launcher_model.start_refresh_timer()
-=======
-        # Offset refresh timeout
-        self.project_handler.start_timer()
->>>>>>> 34864595
 
         actions = index.data(ACTION_ROLE)
 
