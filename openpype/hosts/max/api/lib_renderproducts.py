# Render Element Example : For scanline render, VRay
# https://help.autodesk.com/view/MAXDEV/2022/ENU/?guid=GUID-E8F75D47-B998-4800-A3A5-610E22913CFC
# arnold
# https://help.autodesk.com/view/ARNOL/ENU/?guid=arnold_for_3ds_max_ax_maxscript_commands_ax_renderview_commands_html
import os

from pymxs import runtime as rt

from openpype.hosts.max.api.lib import get_current_renderer
from openpype.pipeline import legacy_io
from openpype.settings import get_project_settings


class RenderProducts(object):

    def __init__(self, project_settings=None):
        self._project_settings = project_settings or get_project_settings(
            legacy_io.Session["AVALON_PROJECT"])

    def get_beauty(self, container):
        render_dir = os.path.dirname(rt.rendOutputFilename)

        output_file = os.path.join(render_dir, container)

        setting = self._project_settings
        img_fmt = setting["max"]["RenderSettings"]["image_format"]   # noqa

        start_frame = int(rt.rendStart)
        end_frame = int(rt.rendEnd) + 1

        return {
            "beauty": self.get_expected_beauty(
                output_file, start_frame, end_frame, img_fmt
            )
        }

    def get_aovs(self, container):
        render_dir = os.path.dirname(rt.rendOutputFilename)

        output_file = os.path.join(render_dir,
                                   container)

        setting = self._project_settings
        img_fmt = setting["max"]["RenderSettings"]["image_format"]   # noqa

        start_frame = int(rt.rendStart)
        end_frame = int(rt.rendEnd) + 1
        renderer_class = get_current_renderer()
        renderer = str(renderer_class).split(":")[0]
        render_dict = {}

        if renderer in [
            "ART_Renderer",
            "V_Ray_6_Hotfix_3",
            "V_Ray_GPU_6_Hotfix_3",
            "Default_Scanline_Renderer",
            "Quicksilver_Hardware_Renderer",
        ]:
            render_name = self.get_render_elements_name()
            if render_name:
                for name in render_name:
                    render_dict.update({
                        name: self.get_expected_render_elements(
                            output_file, name, start_frame,
                            end_frame, img_fmt)
                    })
        elif renderer == "Redshift_Renderer":
            render_name = self.get_render_elements_name()
            if render_name:
                rs_aov_files = rt.Execute("renderers.current.separateAovFiles")
                # this doesn't work, always returns False
                # rs_AovFiles = rt.RedShift_Renderer().separateAovFiles
                if img_fmt == "exr" and not rs_aov_files:
                    for name in render_name:
                        if name == "RsCryptomatte":
                            render_dict.update({
                                name: self.get_expected_render_elements(
                                    output_file, name, start_frame,
                                    end_frame, img_fmt)
                            })
                else:
                    for name in render_name:
                        render_dict.update({
                            name: self.get_expected_render_elements(
                                output_file, name, start_frame,
                                end_frame, img_fmt)
                        })

        elif renderer == "Arnold":
            render_name = self.get_arnold_product_name()
            if render_name:
                for name in render_name:
                    render_dict.update({
                        name: self.get_expected_arnold_product(
                            output_file, name, start_frame, end_frame, img_fmt)
                    })
        elif renderer in [
            "V_Ray_6_Hotfix_3",
            "V_Ray_GPU_6_Hotfix_3"
        ]:
            if img_fmt != "exr":
                render_name = self.get_render_elements_name()
                if render_name:
                    for name in render_name:
                        render_dict.update({
                            name: self.get_expected_render_elements(
                                output_file, name, start_frame,
                                end_frame, img_fmt)      # noqa
                        })

        return render_dict

    def get_expected_beauty(self, folder, start_frame, end_frame, fmt):
        beauty_frame_range = []
        for f in range(start_frame, end_frame):
            frame = "%04d" % f
            beauty_output = f"{folder}.{frame}.{fmt}"
            beauty_output = beauty_output.replace("\\", "/")
            beauty_frame_range.append(beauty_output)

        return beauty_frame_range

    def get_arnold_product_name(self):
        """Get all the Arnold AOVs name"""
        aov_name = []

        amw = rt.MaxToAOps.AOVsManagerWindow()
        aov_mgr = rt.renderers.current.AOVManager
        # Check if there is any aov group set in AOV manager
        aov_group_num = len(aov_mgr.drivers)
        if aov_group_num < 1:
            return
        for i in range(aov_group_num):
            # get the specific AOV group
            aov_name.extend(aov.name for aov in aov_mgr.drivers[i].aov_list)
        # close the AOVs manager window
        amw.close()

        return aov_name

    def get_expected_arnold_product(self, folder, name,
                                    start_frame, end_frame, fmt):
        """Get all the expected Arnold AOVs"""
        aov_list = []
        for f in range(start_frame, end_frame):
            frame = "%04d" % f
            render_element = f"{folder}_{name}.{frame}.{fmt}"
            render_element = render_element.replace("\\", "/")
            aov_list.append(render_element)

        return aov_list

<<<<<<< HEAD
        render_elem = rt.MaxOps.GetCurRenderElementMgr()
=======
    def get_render_elements_name(self):
        """Get all the render element names for general """
        render_name = []
        render_elem = rt.maxOps.GetCurRenderElementMgr()
>>>>>>> 8c3c374f
        render_elem_num = render_elem.NumRenderElements()
        if render_elem_num < 1:
            return
        # get render elements from the renders
        for i in range(render_elem_num):
            renderlayer_name = render_elem.GetRenderElement(i)
            if renderlayer_name.enabled:
                target, renderpass = str(renderlayer_name).split(":")
                render_name.append(renderpass)

        return render_name

    def get_expected_render_elements(self, folder, name,
                                     start_frame, end_frame, fmt):
        """Get all the expected render element output files. """
        render_elements = []
        for f in range(start_frame, end_frame):
            frame = "%04d" % f
            render_element = f"{folder}_{name}.{frame}.{fmt}"
            render_element = render_element.replace("\\", "/")
            render_elements.append(render_element)

        return render_elements

    def image_format(self):
        return self._project_settings["max"]["RenderSettings"]["image_format"]  # noqa<|MERGE_RESOLUTION|>--- conflicted
+++ resolved
@@ -150,14 +150,10 @@
 
         return aov_list
 
-<<<<<<< HEAD
-        render_elem = rt.MaxOps.GetCurRenderElementMgr()
-=======
     def get_render_elements_name(self):
         """Get all the render element names for general """
         render_name = []
         render_elem = rt.maxOps.GetCurRenderElementMgr()
->>>>>>> 8c3c374f
         render_elem_num = render_elem.NumRenderElements()
         if render_elem_num < 1:
             return
