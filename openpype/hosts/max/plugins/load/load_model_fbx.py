--- conflicted
+++ resolved
@@ -1,13 +1,8 @@
 import os
-<<<<<<< HEAD
-
-=======
 from openpype.pipeline import load, get_representation_path
 from openpype.hosts.max.api.pipeline import containerise
->>>>>>> 8c3c374f
 from openpype.hosts.max.api import lib
 from openpype.hosts.max.api.lib import maintained_selection
-from openpype.hosts.max.api.pipeline import containerise
 from openpype.pipeline import get_representation_path, load
 
 
@@ -27,14 +22,7 @@
         rt.FBXImporterSetParam("Animation", False)
         rt.FBXImporterSetParam("Cameras", False)
         rt.FBXImporterSetParam("Preserveinstances", True)
-<<<<<<< HEAD
-        rt.ImportFile(
-            filepath,
-            rt.Name("noPrompt"),
-            using=rt.FBXIMP)
-=======
         rt.importFile(filepath, rt.name("noPrompt"), using=rt.FBXIMP)
->>>>>>> 8c3c374f
 
         container = rt.GetNodeByName(name)
         if not container:
@@ -50,23 +38,7 @@
 
     def update(self, container, representation):
         from pymxs import runtime as rt
-
         path = get_representation_path(representation)
-<<<<<<< HEAD
-        node = rt.GetNodeByName(container["instance_node"])
-        rt.Select(node.Children)
-        fbx_reimport_cmd = (
-            f"""
-FBXImporterSetParam "Animation" false
-FBXImporterSetParam "Cameras" false
-FBXImporterSetParam "AxisConversionMethod" true
-FbxExporterSetParam "UpAxis" "Y"
-FbxExporterSetParam "Preserveinstances" true
-
-importFile @"{path}" #noPrompt using:FBXIMP
-        """)
-        rt.Execute(fbx_reimport_cmd)
-=======
         node = rt.getNodeByName(container["instance_node"])
         rt.select(node.Children)
 
@@ -76,7 +48,6 @@
         rt.FBXImporterSetParam("UpAxis", "Y")
         rt.FBXImporterSetParam("Preserveinstances", True)
         rt.importFile(path, rt.name("noPrompt"), using=rt.FBXIMP)
->>>>>>> 8c3c374f
 
         with maintained_selection():
             rt.Select(node)
