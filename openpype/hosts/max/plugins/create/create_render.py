--- conflicted
+++ resolved
@@ -13,10 +13,6 @@
     icon = "gear"
 
     def create(self, subset_name, instance_data, pre_create_data):
-<<<<<<< HEAD
-        """Plugin entry point."""
-        instance = super().create(
-=======
         from pymxs import runtime as rt
         sel_obj = list(rt.selection)
         file = rt.maxFileName
@@ -24,7 +20,6 @@
         instance_data["AssetName"] = filename
 
         instance = super(CreateRender, self).create(
->>>>>>> 8c3c374f
             subset_name,
             instance_data,
             pre_create_data)
