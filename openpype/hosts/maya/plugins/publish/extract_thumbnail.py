import os
import glob
import tempfile

import capture

from openpype.pipeline import publish
from openpype.hosts.maya.api import lib

from maya import cmds
import pymel.core as pm


class ExtractThumbnail(publish.Extractor):
    """Extract viewport thumbnail.

    Takes review camera and creates a thumbnail based on viewport
    capture.

    """

    label = "Thumbnail"
    hosts = ["maya"]
    families = ["review"]

    def process(self, instance):
        self.log.info("Extracting capture..")

        camera = instance.data['review_camera']

        capture_preset = (
            instance.context.data["project_settings"]['maya']['publish']['ExtractPlayblast']['capture_preset']
        )
        override_viewport_options = (
            capture_preset['Viewport Options']['override_viewport_options']
        )

        try:
            preset = lib.load_capture_preset(data=capture_preset)
        except KeyError as ke:
            self.log.error('Error loading capture presets: {}'.format(str(ke)))
            preset = {}
        self.log.info('Using viewport preset: {}'.format(preset))

        # preset["off_screen"] =  False

        preset['camera'] = camera
        preset['start_frame'] = instance.data["frameStart"]
        preset['end_frame'] = instance.data["frameStart"]
        preset['camera_options'] = {
            "displayGateMask": False,
            "displayResolution": False,
            "displayFilmGate": False,
            "displayFieldChart": False,
            "displaySafeAction": False,
            "displaySafeTitle": False,
            "displayFilmPivot": False,
            "displayFilmOrigin": False,
            "overscan": 1.0,
            "depthOfField": cmds.getAttr("{0}.depthOfField".format(camera)),
        }
        capture_presets = capture_preset
        # Set resolution variables from capture presets
        width_preset = capture_presets["Resolution"]["width"]
        height_preset = capture_presets["Resolution"]["height"]
        # Set resolution variables from asset values
        asset_data = instance.data["assetEntity"]["data"]
        asset_width = asset_data.get("resolutionWidth")
        asset_height = asset_data.get("resolutionHeight")
        review_instance_width = instance.data.get("review_width")
        review_instance_height = instance.data.get("review_height")
        # Tests if project resolution is set,
        # if it is a value other than zero, that value is
        # used, if not then the asset resolution is
        # used
        if review_instance_width and review_instance_height:
            preset['width'] = review_instance_width
            preset['height'] = review_instance_height
        elif width_preset and height_preset:
            preset['width'] = width_preset
            preset['height'] = height_preset
        elif asset_width and asset_height:
            preset['width'] = asset_width
            preset['height'] = asset_height

        # Create temp directory for thumbnail
        # - this is to avoid "override" of source file
        dst_staging = tempfile.mkdtemp(prefix="pyblish_tmp_")
        self.log.debug(
            "Create temp directory {} for thumbnail".format(dst_staging)
        )
        # Store new staging to cleanup paths
        instance.context.data["cleanupFullPaths"].append(dst_staging)
        filename = "{0}".format(instance.name)
        path = os.path.join(dst_staging, filename)

        self.log.info("Outputting images to %s" % path)

        preset['filename'] = path
        preset['overwrite'] = True

        pm.refresh(f=True)

        refreshFrameInt = int(pm.playbackOptions(q=True, minTime=True))
        pm.currentTime(refreshFrameInt - 1, edit=True)
        pm.currentTime(refreshFrameInt, edit=True)

<<<<<<< HEAD
        # Show lighting mode.
        display_lights = instance.data["displayLights"]
        preset["viewport_options"]["displayLights"] = display_lights
=======
        # Override transparency if requested.
        transparency = instance.data.get("transparency", 0)
        if transparency != 0:
            preset["viewport2_options"]["transparencyAlgorithm"] = transparency
>>>>>>> 7c0dcad8

        # Isolate view is requested by having objects in the set besides a
        # camera.
        if preset.pop("isolate_view", False) and instance.data.get("isolate"):
            preset["isolate"] = instance.data["setMembers"]

        # Show or Hide Image Plane
        image_plane = instance.data.get("imagePlane", True)
        if "viewport_options" in preset:
            preset["viewport_options"]["imagePlane"] = image_plane
        else:
            preset["viewport_options"] = {"imagePlane": image_plane}

        # Disable Pan/Zoom.
        pan_zoom = cmds.getAttr("{}.panZoomEnabled".format(preset["camera"]))
        cmds.setAttr("{}.panZoomEnabled".format(preset["camera"]), False)

        with lib.maintained_time():
            # Force viewer to False in call to capture because we have our own
            # viewer opening call to allow a signal to trigger between
            # playblast and viewer
            preset['viewer'] = False

            # Update preset with current panel setting
            # if override_viewport_options is turned off
            if not override_viewport_options:
                panel = cmds.getPanel(withFocus=True)
                panel_preset = capture.parse_active_view()
                preset.update(panel_preset)
                cmds.setFocus(panel)

            path = capture.capture(**preset)
            playblast = self._fix_playblast_output_path(path)

        _, thumbnail = os.path.split(playblast)

        cmds.setAttr("{}.panZoomEnabled".format(preset["camera"]), pan_zoom)

        self.log.info("file list  {}".format(thumbnail))

        if "representations" not in instance.data:
            instance.data["representations"] = []

        representation = {
            'name': 'thumbnail',
            'ext': 'jpg',
            'files': thumbnail,
            "stagingDir": dst_staging,
            "thumbnail": True
        }
        instance.data["representations"].append(representation)

    def _fix_playblast_output_path(self, filepath):
        """Workaround a bug in maya.cmds.playblast to return correct filepath.

        When the `viewer` argument is set to False and maya.cmds.playblast
        does not automatically open the playblasted file the returned
        filepath does not have the file's extension added correctly.

        To workaround this we just glob.glob() for any file extensions and
         assume the latest modified file is the correct file and return it.

        """
        # Catch cancelled playblast
        if filepath is None:
            self.log.warning("Playblast did not result in output path. "
                             "Playblast is probably interrupted.")
            return None

        # Fix: playblast not returning correct filename (with extension)
        # Lets assume the most recently modified file is the correct one.
        if not os.path.exists(filepath):
            directory = os.path.dirname(filepath)
            filename = os.path.basename(filepath)
            # check if the filepath is has frame based filename
            # example : capture.####.png
            parts = filename.split(".")
            if len(parts) == 3:
                query = os.path.join(directory, "{}.*.{}".format(parts[0],
                                                                 parts[-1]))
                files = glob.glob(query)
            else:
                files = glob.glob("{}.*".format(filepath))

            if not files:
                raise RuntimeError("Couldn't find playblast from: "
                                   "{0}".format(filepath))
            filepath = max(files, key=os.path.getmtime)

        return filepath<|MERGE_RESOLUTION|>--- conflicted
+++ resolved
@@ -105,16 +105,14 @@
         pm.currentTime(refreshFrameInt - 1, edit=True)
         pm.currentTime(refreshFrameInt, edit=True)
 
-<<<<<<< HEAD
         # Show lighting mode.
         display_lights = instance.data["displayLights"]
         preset["viewport_options"]["displayLights"] = display_lights
-=======
+
         # Override transparency if requested.
         transparency = instance.data.get("transparency", 0)
         if transparency != 0:
             preset["viewport2_options"]["transparencyAlgorithm"] = transparency
->>>>>>> 7c0dcad8
 
         # Isolate view is requested by having objects in the set besides a
         # camera.
