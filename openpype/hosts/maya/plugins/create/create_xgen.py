--- conflicted
+++ resolved
@@ -1,18 +1,10 @@
 from openpype.hosts.maya.api import plugin
 
 
-<<<<<<< HEAD
 class CreateXgen(plugin.MayaCreator):
-    """Xgen interactive export"""
+    """Xgen"""
 
     identifier = "io.openpype.creators.maya.xgen"
-    label = "Xgen Interactive"
-=======
-class CreateXgen(plugin.Creator):
-    """Xgen"""
-
-    name = "xgen"
     label = "Xgen"
->>>>>>> 39b88f39
     family = "xgen"
     icon = "pagelines"