import os
import difflib
import contextlib
from maya import cmds

from openpype.pipeline import registered_host
from openpype.pipeline.create import CreateContext
from openpype.settings import get_project_settings
import openpype.hosts.maya.api.plugin
from openpype.hosts.maya.api.lib import (
    maintained_selection,
    get_container_members,
    parent_nodes,
    create_rig_animation_instance
)


@contextlib.contextmanager
def preserve_modelpanel_cameras(container, log=None):
    """Preserve camera members of container in the modelPanels.

    This is used to ensure a camera remains in the modelPanels after updating
    to a new version.

    """

    # Get the modelPanels that used the old camera
    members = get_container_members(container)
    old_cameras = set(cmds.ls(members, type="camera", long=True))
    if not old_cameras:
        # No need to manage anything
        yield
        return

    panel_cameras = {}
    for panel in cmds.getPanel(type="modelPanel"):
        cam = cmds.ls(cmds.modelPanel(panel, query=True, camera=True),
                      long=True)

        # Often but not always maya returns the transform from the
        # modelPanel as opposed to the camera shape, so we convert it
        # to explicitly be the camera shape
        if cmds.nodeType(cam) != "camera":
            cam = cmds.listRelatives(cam,
                                     children=True,
                                     fullPath=True,
                                     type="camera")[0]
        if cam in old_cameras:
            panel_cameras[panel] = cam

    if not panel_cameras:
        # No need to manage anything
        yield
        return

    try:
        yield
    finally:
        new_members = get_container_members(container)
        new_cameras = set(cmds.ls(new_members, type="camera", long=True))
        if not new_cameras:
            return

        for panel, cam_name in panel_cameras.items():
            new_camera = None
            if cam_name in new_cameras:
                new_camera = cam_name
            elif len(new_cameras) == 1:
                new_camera = next(iter(new_cameras))
            else:
                # Multiple cameras in the updated container but not an exact
                # match detected by name. Find the closest match
                matches = difflib.get_close_matches(word=cam_name,
                                                    possibilities=new_cameras,
                                                    n=1)
                if matches:
                    new_camera = matches[0]  # best match
                    if log:
                        log.info("Camera in '{}' restored with "
                                 "closest match camera: {} (before: {})"
                                 .format(panel, new_camera, cam_name))

            if not new_camera:
                # Unable to find the camera to re-apply in the modelpanel
                continue

            cmds.modelPanel(panel, edit=True, camera=new_camera)


class ReferenceLoader(openpype.hosts.maya.api.plugin.ReferenceLoader):
    """Reference file"""

    families = ["model",
                "pointcache",
                "proxyAbc",
                "animation",
                "mayaAscii",
                "mayaScene",
                "setdress",
                "layout",
                "camera",
                "rig",
                "camerarig",
                "staticMesh",
                "skeletalMesh",
                "mvLook"]

    representations = ["ma", "abc", "fbx", "mb"]

    label = "Reference"
    order = -10
    icon = "code-fork"
    color = "orange"

    def process_reference(self, context, name, namespace, options):
        import maya.cmds as cmds

        try:
            family = context["representation"]["context"]["family"]
        except ValueError:
            family = "model"

        # True by default to keep legacy behaviours
        attach_to_root = options.get("attach_to_root", True)
        group_name = options["group_name"]

        with maintained_selection():
            cmds.loadPlugin("AbcImport.mll", quiet=True)
            file_url = self.prepare_root_value(self.fname,
                                               context["project"]["name"])

            nodes = cmds.file(file_url,
                              namespace=namespace,
                              sharedReferenceFile=False,
                              reference=True,
                              returnNewNodes=True,
                              groupReference=attach_to_root,
                              groupName=group_name)

            shapes = cmds.ls(nodes, shapes=True, long=True)

            new_nodes = (list(set(nodes) - set(shapes)))

            # if there are cameras, try to lock their transforms
            self._lock_camera_transforms(new_nodes)

            current_namespace = cmds.namespaceInfo(currentNamespace=True)

            if current_namespace != ":":
                group_name = current_namespace + ":" + group_name

            group_name = "|" + group_name

            self[:] = new_nodes

            if attach_to_root:
                roots = cmds.listRelatives(group_name,
                                           children=True,
                                           fullPath=True) or []

                if family not in {"layout", "setdress",
                                  "mayaAscii", "mayaScene"}:
                    # QUESTION Why do we need to exclude these families?
                    with parent_nodes(roots, parent=None):
                        cmds.xform(group_name, zeroTransformPivots=True)

                settings = get_project_settings(os.environ['AVALON_PROJECT'])

                display_handle = settings['maya']['load'].get(
                    'reference_loader', {}
                ).get('display_handle', True)
                cmds.setAttr(
                    "{}.displayHandle".format(group_name), display_handle
                )

                colors = settings['maya']['load']['colors']
                c = colors.get(family)
                if c is not None:
                    cmds.setAttr("{}.useOutlinerColor".format(group_name), 1)
                    cmds.setAttr("{}.outlinerColor".format(group_name),
                                 (float(c[0]) / 255),
                                 (float(c[1]) / 255),
                                 (float(c[2]) / 255))

                cmds.setAttr(
                    "{}.displayHandle".format(group_name), display_handle
                )
                # get bounding box
                bbox = cmds.exactWorldBoundingBox(group_name)
                # get pivot position on world space
                pivot = cmds.xform(group_name, q=True, sp=True, ws=True)
                # center of bounding box
                cx = (bbox[0] + bbox[3]) / 2
                cy = (bbox[1] + bbox[4]) / 2
                cz = (bbox[2] + bbox[5]) / 2
                # add pivot position to calculate offset
                cx = cx + pivot[0]
                cy = cy + pivot[1]
                cz = cz + pivot[2]
                # set selection handle offset to center of bounding box
                cmds.setAttr("{}.selectHandleX".format(group_name), cx)
                cmds.setAttr("{}.selectHandleY".format(group_name), cy)
                cmds.setAttr("{}.selectHandleZ".format(group_name), cz)

            if family == "rig":
                self._post_process_rig(name, namespace, context, options)
            else:
                if "translate" in options:
                    cmds.setAttr("{}.translate".format(group_name),
                                 *options["translate"])
            return new_nodes

    def switch(self, container, representation):
        self.update(container, representation)

    def update(self, container, representation):
        with preserve_modelpanel_cameras(container, log=self.log):
            super(ReferenceLoader, self).update(container, representation)

        # We also want to lock camera transforms on any new cameras in the
        # reference or for a camera which might have changed names.
        members = get_container_members(container)
        self._lock_camera_transforms(members)

    def _post_process_rig(self, name, namespace, context, options):
<<<<<<< HEAD

        output = next((node for node in self if
                       node.endswith("out_SET")), None)
        controls = next((node for node in self if
                         node.endswith("controls_SET")), None)

        assert output, "No out_SET in rig, this is a bug."
        assert controls, "No controls_SET in rig, this is a bug."

        # Find the roots amongst the loaded nodes
        roots = cmds.ls(self[:], assemblies=True, long=True)
        assert roots, "No root nodes in rig, this is a bug."

        self.log.info("Creating subset: {}".format(namespace))

        # Fill creator identifier
        creator_identifier = "io.openpype.creators.maya.animation"

        host = registered_host()
        context = CreateContext(host)

        # Create the animation instance
        with maintained_selection():
            cmds.select([output, controls] + roots, noExpand=True)
            context.create(
                creator_identifier=creator_identifier,
                variant=namespace,
                pre_create_data={"use_selection": True}
            )
=======
        nodes = self[:]
        create_rig_animation_instance(
            nodes, context, namespace, log=self.log
        )
>>>>>>> ea7e83a0

    def _lock_camera_transforms(self, nodes):
        cameras = cmds.ls(nodes, type="camera")
        if not cameras:
            return

        # Check the Maya version, lockTransform has been introduced since
        # Maya 2016.5 Ext 2
        version = int(cmds.about(version=True))
        if version >= 2016:
            for camera in cameras:
                cmds.camera(camera, edit=True, lockTransform=True)
        else:
            self.log.warning("This version of Maya does not support locking of"
                             " transforms of cameras.")<|MERGE_RESOLUTION|>--- conflicted
+++ resolved
@@ -223,7 +223,6 @@
         self._lock_camera_transforms(members)
 
     def _post_process_rig(self, name, namespace, context, options):
-<<<<<<< HEAD
 
         output = next((node for node in self if
                        node.endswith("out_SET")), None)
@@ -253,12 +252,11 @@
                 variant=namespace,
                 pre_create_data={"use_selection": True}
             )
-=======
+
         nodes = self[:]
         create_rig_animation_instance(
             nodes, context, namespace, log=self.log
         )
->>>>>>> ea7e83a0
 
     def _lock_camera_transforms(self, nodes):
         cameras = cmds.ls(nodes, type="camera")
