--- conflicted
+++ resolved
@@ -689,18 +689,10 @@
 def prompt_warning(message, show_cancel=False):
     """Show feedback to user.
 
-<<<<<<< HEAD
-        Returns:
-            bool
-        """
-=======
     Returns:
         bool
     """
 
-    from qtpy import QtWidgets
-
->>>>>>> aa523612
     accept = QtWidgets.QMessageBox.Ok
     if show_cancel:
         buttons = accept | QtWidgets.QMessageBox.Cancel
