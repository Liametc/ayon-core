# -*- coding: utf-8 -*-
"""Loader for layouts."""
import json
import collections
from pathlib import Path

<<<<<<< HEAD
from bson.objectid import ObjectId

from openpype.client import get_asset_by_name, get_assets
=======
import unreal
from unreal import EditorAssetLibrary
from unreal import EditorLevelLibrary
from unreal import EditorLevelUtils
from unreal import AssetToolsHelpers
from unreal import FBXImportType
from unreal import MovieSceneLevelVisibilityTrack
from unreal import MovieSceneSubTrack

from openpype.client import get_asset_by_name, get_assets, get_representations
>>>>>>> 11b1b98d
from openpype.pipeline import (
    discover_loader_plugins,
    loaders_from_representation,
    load_container,
    get_representation_path,
    AVALON_CONTAINER_ID,
    legacy_io,
)
from openpype.pipeline.context_tools import get_current_project_asset
from openpype.settings import get_current_project_settings
from openpype.hosts.unreal.api import plugin
from openpype.hosts.unreal.api import pipeline as up


class LayoutLoader(plugin.Loader):
    """Load Layout from a JSON file"""

    families = ["layout"]
    representations = ["json"]

    label = "Load Layout"
    icon = "code-fork"
    color = "orange"
    ASSET_ROOT = "/Game/OpenPype"

    # def _get_asset_containers(self, path):
    #     ar = unreal.AssetRegistryHelpers.get_asset_registry()

    #     asset_content = EditorAssetLibrary.list_assets(
    #         path, recursive=True)

    #     asset_containers = []

    #     # Get all the asset containers
    #     for a in asset_content:
    #         obj = ar.get_asset_by_object_path(a)
    #         if obj.get_asset().get_class().get_name() == 'AssetContainer':
    #             asset_containers.append(obj)

    #     return asset_containers

    @staticmethod
    def _get_fbx_loader(loaders, family):
        name = ""
        if family == 'rig':
            name = "SkeletalMeshFBXLoader"
        elif family == 'model':
            name = "StaticMeshFBXLoader"
        elif family == 'camera':
            name = "CameraLoader"

        if name == "":
            return None

        for loader in loaders:
            if loader.__name__ == name:
                return loader

        return None

    @staticmethod
    def _get_abc_loader(loaders, family):
        name = ""
        if family == 'rig':
            name = "SkeletalMeshAlembicLoader"
        elif family == 'model':
            name = "StaticMeshAlembicLoader"

        if name == "":
            return None

        for loader in loaders:
            if loader.__name__ == name:
                return loader

        return None

    def _import_animation(
        self, asset_dir, path, instance_name, skeleton, actors_dict,
        animation_file, bindings_dict, sequence
    ):
        anim_file = Path(animation_file)
        anim_file_name = anim_file.with_suffix('')

        anim_path = f"{asset_dir}/animations/{anim_file_name}"

        asset_doc = get_current_project_asset()
        fps = asset_doc.get("data", {}).get("fps")

        task_properties = [
            ("filename", up.format_string(str(
                path.with_suffix(f".{animation_file}")))),
            ("destination_path", up.format_string(anim_path)),
            ("destination_name", up.format_string(
                f"{instance_name}_animation")),
            ("replace_existing", "False"),
            ("automated", "True"),
            ("save", "False")
        ]

        options_properties = [
            ("automated_import_should_detect_type", "False"),
            ("original_import_type",
                "unreal.FBXImportType.FBXIT_SKELETAL_MESH"),
            ("mesh_type_to_import",
                "unreal.FBXImportType.FBXIT_SKELETAL_MESH"),
            ("original_import_type", "unreal.FBXImportType.FBXIT_ANIMATION"),
            ("import_mesh", "False"),
            ("import_animations", "True"),
            ("override_full_name", "True"),
            ("skeleton", f"get_asset({up.format_string(skeleton)})")
        ]

        options_extra_properties = [
            ("anim_sequence_import_data", "animation_length",
                "unreal.FBXAnimationLengthImportType.FBXALIT_EXPORTED_TIME"),
            ("anim_sequence_import_data",
                "import_meshes_in_bone_hierarchy", "False"),
            ("anim_sequence_import_data", "use_default_sample_rate", "False"),
            ("anim_sequence_import_data", "custom_sample_rate", str(fps)),
            ("anim_sequence_import_data", "import_custom_attribute", "True"),
            ("anim_sequence_import_data", "import_bone_tracks", "True"),
            ("anim_sequence_import_data", "remove_redundant_keys", "False"),
            ("anim_sequence_import_data", "convert_scene", "False")
        ]

        up.send_request(
            "import_fbx_task",
            params=[
                str(task_properties),
                str(options_properties),
                str(options_extra_properties)
            ])

        asset_content = up.send_request_literal(
            "list_assets", params=[anim_path, "False", "False"])

        up.send_request(
            "save_listed_assets", params=[str(asset_content)])

        animation = None

        animations = up.send_request_literal(
            "get_assets_of_class",
            params=[asset_content, "AnimSequence"])
        if animations:
            animation = animations[0]

        if animation:
            actor = None
            if actors_dict.get(instance_name):
                actors = up.send_request_literal(
                    "get_assets_of_class",
                    params=[
                        actors_dict.get(instance_name), "SkeletalMeshActor"])
                assert len(actors) == 1, (
                    "There should be only one skeleton in the loaded assets.")
                actor = actors[0]

            up.send_request(
                "apply_animation_to_actor", params=[actor, animation])

            if sequence:
                # Add animation to the sequencer
                bindings = bindings_dict.get(instance_name)

                for binding in bindings:
                    up.send_request(
                        "add_animation_to_sequencer",
                        params=[sequence, binding, animation])

    def _get_frame_info(self, h_dir):
        project_name = legacy_io.active_project()
        asset_data = get_asset_by_name(
            project_name,
            h_dir.split('/')[-1],
            fields=["_id", "data.fps"]
        )

        start_frames = []
        end_frames = []

        elements = list(get_assets(
            project_name,
            parent_ids=[asset_data["_id"]],
            fields=["_id", "data.clipIn", "data.clipOut"]
        ))
        for e in elements:
            start_frames.append(e.get('data').get('clipIn'))
            end_frames.append(e.get('data').get('clipOut'))

            elements.extend(get_assets(
                project_name,
                parent_ids=[e["_id"]],
                fields=["_id", "data.clipIn", "data.clipOut"]
            ))

        min_frame = min(start_frames)
        max_frame = max(end_frames)

        return min_frame, max_frame, asset_data.get('data').get("fps")

    def _get_repre_docs_by_version_id(self, data):
        version_ids = {
            element.get("version")
            for element in data
            if element.get("representation")
        }
        version_ids.discard(None)

        output = collections.defaultdict(list)
        if not version_ids:
            return output

        project_name = legacy_io.active_project()
        repre_docs = get_representations(
            project_name,
            representation_names=["fbx", "abc"],
            version_ids=version_ids,
            fields=["_id", "parent", "name"]
        )
        for repre_doc in repre_docs:
            version_id = str(repre_doc["parent"])
            output[version_id].append(repre_doc)
        return output

    def _process(self, lib_path, asset_dir, sequence, repr_loaded=None):
        with open(lib_path, "r") as fp:
            data = json.load(fp)

        all_loaders = discover_loader_plugins()

        if not repr_loaded:
            repr_loaded = []

        path = Path(lib_path)

        skeleton_dict = {}
        actors_dict = {}
        bindings_dict = {}

        loaded_assets = []

        repre_docs_by_version_id = self._get_repre_docs_by_version_id(data)
        for element in data:
            representation = None
            repr_format = None
            if element.get('representation'):
                repre_docs = repre_docs_by_version_id[element.get("version")]
                if not repre_docs:
                    self.log.error(
                        f"No valid representation found for version "
                        f"{element.get('version')}")
                    continue
                repre_doc = repre_docs[0]
                representation = str(repre_doc["_id"])
                repr_format = repre_doc["name"]

<<<<<<< HEAD
                representation = str(repr_data.get('_id'))
=======
>>>>>>> 11b1b98d
            # This is to keep compatibility with old versions of the
            # json format.
            elif element.get('reference_fbx'):
                representation = element.get('reference_fbx')
                repr_format = 'fbx'
            elif element.get('reference_abc'):
                representation = element.get('reference_abc')
                repr_format = 'abc'

            # If reference is None, this element is skipped, as it cannot be
            # imported in Unreal
            if not representation:
                continue

            instance_name = element.get('instance_name')

            skeleton = None

            if representation not in repr_loaded:
                repr_loaded.append(representation)

                family = element.get('family')
                loaders = loaders_from_representation(
                    all_loaders, representation)

                loader = None

                if repr_format == 'fbx':
                    loader = self._get_fbx_loader(loaders, family)
                elif repr_format == 'abc':
                    loader = self._get_abc_loader(loaders, family)

                if not loader:
                    self.log.error(
                        f"No valid loader found for {representation}")
                    continue

                options = {
                    # "asset_dir": asset_dir
                }

                assets = load_container(
                    loader,
                    representation,
                    namespace=instance_name,
                    options=options
                )

                container = None

                asset_containers = up.send_request_literal(
                    "get_assets_of_class",
                    params=[assets, "AssetContainer"])
                assert len(asset_containers) == 1, (
                    "There should be only one AssetContainer in "
                    "the loaded assets.")
                container = asset_containers[0]

                skeletons = up.send_request_literal(
                    "get_assets_of_class",
                    params=[assets, "Skeleton"])
                assert len(skeletons) <= 1, (
                    "There should be one skeleton at most in "
                    "the loaded assets.")
                if skeletons:
                    skeleton = skeletons[0]

                loaded_assets.append(container)

                instances = [
                    item for item in data
                    if ((item.get('version') and
                        item.get('version') == element.get('version')) or
                        item.get('reference_fbx') == representation or
                        item.get('reference_abc') == representation)]

                for instance in instances:
                    # transform = instance.get('transform')
                    transform = str(instance.get('transform_matrix'))
                    basis = str(instance.get('basis'))
                    instance_name = instance.get('instance_name')

                    actors = []

                    if family == 'model':
                        (actors, _) = up.send_request_literal(
                            "process_family", params=[
                                assets, 'StaticMesh', instance_name,
                                transform, basis, sequence])
                    elif family == 'rig':
                        (actors, bindings) = up.send_request_literal(
                            "process_family", params=[
                                assets, 'SkeletalMesh', instance_name,
                                transform, basis, sequence])

                        actors_dict[instance_name] = actors
                        bindings_dict[instance_name] = bindings

                if skeleton:
                    skeleton_dict[representation] = skeleton
            else:
                skeleton = skeleton_dict.get(representation)

            animation_file = element.get('animation')

            if animation_file and skeleton:
                self._import_animation(
                    asset_dir, path, instance_name, skeleton, actors_dict,
                    animation_file, bindings_dict, sequence)

        return loaded_assets

    def load(self, context, name, namespace, options):
        """Load and containerise representation into Content Browser.

        This is two step process. First, import FBX to temporary path and
        then call `containerise()` on it - this moves all content to new
        directory and then it will create AssetContainer there and imprint it
        with metadata. This will mark this path as container.

        Args:
            context (dict): application context
            name (str): subset name
            namespace (str): in Unreal this is basically path to container.
                             This is not passed here, so namespace is set
                             by `containerise()` because only then we know
                             real path.
            options (dict): Those would be data to be imprinted. This is not
                used now, data are imprinted by `containerise()`.

        Returns:
            list(str): list of container content
        """
        data = get_current_project_settings()
        create_sequences = data["unreal"]["level_sequences_for_layouts"]

        # Create directory for asset and avalon container
        hierarchy = context.get('asset').get('data').get('parents')
        root = self.ASSET_ROOT
        hierarchy_dir = root
        hierarchy_dir_list = []
        for h in hierarchy:
            hierarchy_dir = f"{hierarchy_dir}/{h}"
            hierarchy_dir_list.append(hierarchy_dir)
        asset = context.get('asset').get('name')
        suffix = "_CON"
        asset_name = f"{asset}_{name}" if asset else name

        asset_dir, container_name = up.send_request_literal(
            "create_unique_asset_name", params=[hierarchy_dir, asset, name])

        asset_path = Path(asset_dir)
        asset_path_parent = str(asset_path.parent.as_posix())

        container_name += suffix

        up.send_request("make_directory", params=[asset_dir])

        master_level = None
        shot = ""
        sequences = []

        level = f"{asset_path_parent}/{asset}_map.{asset}_map"
        if not up.send_request_literal(
                "does_asset_exist", params=[level]):
            up.send_request(
                "new_level", params=[f"{asset_path_parent}/{asset}_map"])

        if create_sequences:
            # Create map for the shot, and create hierarchy of map. If the
            # maps already exist, we will use them.
            if hierarchy:
                h_dir = hierarchy_dir_list[0]
                h_asset = hierarchy[0]
                master_level = f"{h_dir}/{h_asset}_map.{h_asset}_map"
                if not up.send_request_literal(
                        "does_asset_exist", params=[master_level]):
                    up.send_request(
                        "new_level", params=[f"{h_dir}/{h_asset}_map"])

            if master_level:
                up.send_request("load_level", params=[master_level])
                up.send_request("add_level_to_world", params=[level])
                up.send_request("save_all_dirty_levels")
                up.send_request("load_level", params=[level])

            # Get all the sequences in the hierarchy. It will create them, if
            # they don't exist.
            frame_ranges = []
            for (h_dir, h) in zip(hierarchy_dir_list, hierarchy):
                root_content = up.send_request_literal(
                    "list_assets", params=[h_dir, "False", "False"])

                existing_sequences = up.send_request_literal(
                    "get_assets_of_class",
                    params=[root_content, "LevelSequence"])

                if not existing_sequences:
                    start_frame, end_frame, fps = self._get_frame_info(h_dir)
                    sequence = up.send_request(
                        "generate_master_sequence",
                        params=[h, h_dir, start_frame, end_frame, fps])

                    sequences.append(sequence)
                    frame_ranges.append((start_frame, end_frame))
                else:
                    for sequence in existing_sequences:
                        sequences.append(sequence)
                        frame_range = up.send_request_literal(
                            "get_sequence_frame_range",
                            params=[sequence])
                        frame_ranges.append(frame_range)

            project_name = legacy_io.active_project()
            data = get_asset_by_name(project_name, asset)["data"]
            shot_start_frame = 0
            shot_end_frame = data.get('clipOut') - data.get('clipIn') + 1
            fps = data.get("fps")

            shot = up.send_request(
                "generate_sequence",
                params=[
                    asset, asset_dir, shot_start_frame, shot_end_frame, fps])

            # sequences and frame_ranges have the same length
            for i in range(0, len(sequences) - 1):
                up.send_request(
                    "set_sequence_hierarchy",
                    params=[
                        sequences[i], sequences[i + 1],
                        frame_ranges[i + 1][0], frame_ranges[i + 1][1]])
                up.send_request(
                    "set_sequence_visibility",
                    params=[
                        sequences[i], frame_ranges[i][1],
                        frame_ranges[i + 1][0], frame_ranges[i + 1][1],
                        str([level])])

            if sequences:
                up.send_request(
                    "set_sequence_hierarchy",
                    params=[
                        sequences[-1], shot,
                        data.get('clipIn'), data.get('clipOut')])
                up.send_request(
                    "set_sequence_visibility",
                    params=[
                        sequences[-1], frame_ranges[-1][1],
                        data.get('clipIn'), data.get('clipOut'),
                        str([level])])

            up.send_request("load_level", params=[level])

        loaded_assets = self._process(self.fname, asset_dir, shot)

        up.send_request("save_listed_assets", params=[str(sequences)])

        up.send_request("save_current_level")

        # Create Asset Container
        up.send_request(
            "create_container", params=[container_name, asset_dir])

        data = {
            "schema": "openpype:container-2.0",
            "id": AVALON_CONTAINER_ID,
            "asset": asset,
            "namespace": asset_dir,
            "container_name": container_name,
            "asset_name": asset_name,
            "loader": str(self.__class__.__name__),
            "representation": str(context["representation"]["_id"]),
            "parent": str(context["representation"]["parent"]),
            "family": context["representation"]["context"]["family"],
            "loaded_assets": loaded_assets
        }
        up.send_request(
            "imprint", params=[f"{asset_dir}/{container_name}", str(data)])

        asset_content = up.send_request_literal(
            "list_assets", params=[asset_dir, "True", "False"])

        up.send_request(
            "save_listed_assets", params=[str(asset_content)])

        if master_level:
            up.send_request("load_level", params=[master_level])

        return asset_content

    def update(self, container, representation):
        root = "/Game/OpenPype"
        asset_dir = container.get('namespace')
        context = representation.get("context")

        data = get_current_project_settings()
        create_sequences = data["unreal"]["level_sequences_for_layouts"]

        master_level = None
        prev_level = None
        layout_sequence = ""

        if create_sequences:
            hierarchy = context.get('hierarchy').split("/")
            h_dir = f"{root}/{hierarchy[0]}"
            h_asset = hierarchy[0]
            master_level = f"{h_dir}/{h_asset}_map.{h_asset}_map"

            parent_path = Path(asset_dir).parent.as_posix()

            layout_level = up.send_request(
                "get_first_asset_of_class",
                params=["World", parent_path, "False"])

            up.send_request("load_level", params=[layout_level])

            layout_sequence = up.send_request(
                "get_first_asset_of_class",
                params=["LevelSequence", asset_dir, "False"])

            up.send_request(
                "delete_all_bound_assets", params=[layout_sequence])

        if not master_level:
            prev_level = up.send_request("get_current_level")

        source_path = get_representation_path(representation)

        loaded_assets = self._process(source_path, asset_dir, layout_sequence)

        data = {
            "representation": str(representation["_id"]),
            "parent": str(representation["parent"]),
            "loaded_assets": loaded_assets
        }
        up.send_request(
            "imprint", params=[
                f"{asset_dir}/{container.get('container_name')}", str(data)])

        up.send_request("save_current_level")

        asset_content = up.send_request_literal(
            "list_assets", params=[asset_dir, "True", "False"])

        up.send_request(
            "save_listed_assets", params=[str(asset_content)])

        if master_level:
            up.send_request("load_level", params=[master_level])
        elif prev_level:
            up.send_request("load_level", params=[prev_level])


    def remove(self, container):
        """
        Delete the layout. First, check if the assets loaded with the layout
        are used by other layouts. If not, delete the assets.
        """
        root = "/Game/OpenPype"
        asset = container.get('asset')
        asset_dir = container.get('namespace')
        asset_name = container.get('asset_name')
        loaded_assets = container.get('loaded_assets')

        data = get_current_project_settings()
        create_sequences = data["unreal"]["level_sequences_for_layouts"]

        up.send_request(
            "remove_layout",
            params=[
                root, asset, asset_dir, asset_name, loaded_assets,
                "True" if create_sequences else "False"])<|MERGE_RESOLUTION|>--- conflicted
+++ resolved
@@ -4,22 +4,7 @@
 import collections
 from pathlib import Path
 
-<<<<<<< HEAD
-from bson.objectid import ObjectId
-
-from openpype.client import get_asset_by_name, get_assets
-=======
-import unreal
-from unreal import EditorAssetLibrary
-from unreal import EditorLevelLibrary
-from unreal import EditorLevelUtils
-from unreal import AssetToolsHelpers
-from unreal import FBXImportType
-from unreal import MovieSceneLevelVisibilityTrack
-from unreal import MovieSceneSubTrack
-
 from openpype.client import get_asset_by_name, get_assets, get_representations
->>>>>>> 11b1b98d
 from openpype.pipeline import (
     discover_loader_plugins,
     loaders_from_representation,
@@ -220,7 +205,18 @@
         min_frame = min(start_frames)
         max_frame = max(end_frames)
 
-        return min_frame, max_frame, asset_data.get('data').get("fps")
+        tracks = sequence.get_master_tracks()
+        track = None
+        for t in tracks:
+            if (t.get_class() ==
+                    unreal.MovieSceneCameraCutTrack.static_class()):
+                track = t
+                break
+        if not track:
+            track = sequence.add_master_track(
+                unreal.MovieSceneCameraCutTrack)
+
+        return sequence, (min_frame, max_frame)
 
     def _get_repre_docs_by_version_id(self, data):
         version_ids = {
@@ -278,10 +274,7 @@
                 representation = str(repre_doc["_id"])
                 repr_format = repre_doc["name"]
 
-<<<<<<< HEAD
                 representation = str(repr_data.get('_id'))
-=======
->>>>>>> 11b1b98d
             # This is to keep compatibility with old versions of the
             # json format.
             elif element.get('reference_fbx'):
