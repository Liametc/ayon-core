# -*- coding: utf-8 -*-
"""Load UAsset."""
from pathlib import Path
import shutil

from openpype.pipeline import (
    get_representation_path,
    AYON_CONTAINER_ID
)
from openpype.hosts.unreal.api.plugin import UnrealBaseLoader
from openpype.hosts.unreal.api.pipeline import (
    send_request,
    containerise,
)


class UAssetLoader(UnrealBaseLoader):
    """Load UAsset."""

    families = ["uasset"]
    label = "Load UAsset"
    representations = ["uasset"]
    icon = "cube"
    color = "orange"

    def load(self, context, name=None, namespace=None, options=None):
        """Load and containerise representation into Content Browser.

        Args:
            context (dict): application context
            name (str): subset name
            namespace (str): in Unreal this is basically path to container.
                             This is not passed here, so namespace is set
                             by `containerise()` because only then we know
                             real path.
            options (dict): Those would be data to be imprinted. This is not
                            used now, data are imprinted by `containerise()`.
        """

<<<<<<< HEAD
        # Create directory for asset and OpenPype container
        root = f"{self.root}/Assets"
=======
        # Create directory for asset and Ayon container
        root = unreal_pipeline.AYON_ASSET_DIR
>>>>>>> c81e1396
        asset = context.get('asset').get('name')
        asset_name = f"{asset}_{name}" if asset else f"{name}"

        asset_dir, container_name = send_request(
            "create_unique_asset_name", params={
                "root": root,
                "asset": asset,
                "name": name})

        send_request(
            "make_directory", params={"directory_path": asset_dir})

        project_content_dir = send_request("project_content_dir")
        destination_path = asset_dir.replace(
            "/Game", Path(project_content_dir).as_posix(), 1)

        shutil.copy(self.fname, f"{destination_path}/{asset_name}.uasset")

        data = {
            "schema": "ayon:container-2.0",
            "id": AYON_CONTAINER_ID,
            "asset": asset,
            "namespace": asset_dir,
            "container_name": container_name,
            "asset_name": asset_name,
            "loader": self.__class__.__name__,
            "representation_id": str(context["representation"]["_id"]),
            "version_id": str(context["representation"]["parent"]),
            "family": context["representation"]["context"]["family"]
        }

        containerise(asset_dir, container_name, data)

        return send_request(
            "list_assets", params={
                "directory_path": asset_dir,
                "recursive": True,
                "include_folder": True})

    def update(self, container, representation):
        filename = get_representation_path(representation)
        asset_dir = container["namespace"]
        asset_name = container["asset_name"]

        project_content_dir = send_request("project_content_dir")
        destination_path = asset_dir.replace(
            "/Game", Path(project_content_dir).as_posix(), 1)

        shutil.copy(filename, f"{destination_path}/{asset_name}.uasset")

        super(UnrealBaseLoader, self).update(container, representation)<|MERGE_RESOLUTION|>--- conflicted
+++ resolved
@@ -11,6 +11,7 @@
 from openpype.hosts.unreal.api.pipeline import (
     send_request,
     containerise,
+    AYON_ASSET_DIR,
 )
 
 
@@ -22,6 +23,8 @@
     representations = ["uasset"]
     icon = "cube"
     color = "orange"
+
+    extension = "uasset"
 
     def load(self, context, name=None, namespace=None, options=None):
         """Load and containerise representation into Content Browser.
@@ -37,14 +40,10 @@
                             used now, data are imprinted by `containerise()`.
         """
 
-<<<<<<< HEAD
-        # Create directory for asset and OpenPype container
-        root = f"{self.root}/Assets"
-=======
         # Create directory for asset and Ayon container
-        root = unreal_pipeline.AYON_ASSET_DIR
->>>>>>> c81e1396
+        root = AYON_ASSET_DIR
         asset = context.get('asset').get('name')
+        suffix = "_CON"
         asset_name = f"{asset}_{name}" if asset else f"{name}"
 
         asset_dir, container_name = send_request(
@@ -53,6 +52,15 @@
                 "asset": asset,
                 "name": name})
 
+        unique_number = 1
+        while send_request(
+                "does_directory_exist",
+                params={"directory_path": f"{asset_dir}_{unique_number:02}"}):
+            unique_number += 1
+
+        asset_dir = f"{asset_dir}_{unique_number:02}"
+        container_name = f"{container_name}_{unique_number:02}{suffix}"
+
         send_request(
             "make_directory", params={"directory_path": asset_dir})
 
@@ -60,7 +68,10 @@
         destination_path = asset_dir.replace(
             "/Game", Path(project_content_dir).as_posix(), 1)
 
-        shutil.copy(self.fname, f"{destination_path}/{asset_name}.uasset")
+        path = self.filepath_from_context(context)
+        shutil.copy(
+            path,
+            f"{destination_path}/{name}_{unique_number:02}.{self.extension}")
 
         data = {
             "schema": "ayon:container-2.0",
@@ -86,12 +97,32 @@
     def update(self, container, representation):
         filename = get_representation_path(representation)
         asset_dir = container["namespace"]
-        asset_name = container["asset_name"]
+        name = representation["context"]["subset"]
+
+        unique_number = container["container_name"].split("_")[-2]
 
         project_content_dir = send_request("project_content_dir")
         destination_path = asset_dir.replace(
             "/Game", Path(project_content_dir).as_posix(), 1)
 
-        shutil.copy(filename, f"{destination_path}/{asset_name}.uasset")
+        send_request(
+            "delete_assets_in_dir_but_container",
+            params={"asset_dir": asset_dir})
 
-        super(UnrealBaseLoader, self).update(container, representation)+        update_filepath = get_representation_path(representation)
+
+        shutil.copy(
+            update_filepath,
+            f"{destination_path}/{name}_{unique_number}.{self.extension}")
+
+        super(UAssetLoader, self).update(container, representation)
+
+
+class UMapLoader(UAssetLoader):
+    """Load Level."""
+
+    families = ["uasset"]
+    label = "Load Level"
+    representations = ["umap"]
+
+    extension = "umap"