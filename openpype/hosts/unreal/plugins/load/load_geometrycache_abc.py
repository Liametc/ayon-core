--- conflicted
+++ resolved
@@ -5,22 +5,12 @@
     get_representation_path,
     AYON_CONTAINER_ID
 )
-<<<<<<< HEAD
 from openpype.hosts.unreal.api.plugin import UnrealBaseLoader
 from openpype.hosts.unreal.api.pipeline import (
     send_request,
     containerise,
+    AYON_ASSET_DIR,
 )
-=======
-from openpype.hosts.unreal.api import plugin
-from openpype.hosts.unreal.api.pipeline import (
-    AYON_ASSET_DIR,
-    create_container,
-    imprint,
-)
-
-import unreal  # noqa
->>>>>>> c81e1396
 
 
 class PointCacheAlembicLoader(UnrealBaseLoader):
@@ -32,7 +22,6 @@
     icon = "cube"
     color = "orange"
 
-<<<<<<< HEAD
     @staticmethod
     def _import_abc_task(
         filename, destination_path, destination_name, replace,
@@ -71,88 +60,6 @@
 
     def load(self, context, name=None, namespace=None, options=None):
         """Load and containerise representation into Content Browser.
-=======
-    root = AYON_ASSET_DIR
-
-    @staticmethod
-    def get_task(
-        filename, asset_dir, asset_name, replace,
-        frame_start=None, frame_end=None
-    ):
-        task = unreal.AssetImportTask()
-        options = unreal.AbcImportSettings()
-        gc_settings = unreal.AbcGeometryCacheSettings()
-        conversion_settings = unreal.AbcConversionSettings()
-        sampling_settings = unreal.AbcSamplingSettings()
-
-        task.set_editor_property('filename', filename)
-        task.set_editor_property('destination_path', asset_dir)
-        task.set_editor_property('destination_name', asset_name)
-        task.set_editor_property('replace_existing', replace)
-        task.set_editor_property('automated', True)
-        task.set_editor_property('save', True)
-
-        options.set_editor_property(
-            'import_type', unreal.AlembicImportType.GEOMETRY_CACHE)
-
-        gc_settings.set_editor_property('flatten_tracks', False)
-
-        conversion_settings.set_editor_property('flip_u', False)
-        conversion_settings.set_editor_property('flip_v', True)
-        conversion_settings.set_editor_property(
-            'scale', unreal.Vector(x=100.0, y=100.0, z=100.0))
-        conversion_settings.set_editor_property(
-            'rotation', unreal.Vector(x=-90.0, y=0.0, z=180.0))
-
-        if frame_start is not None:
-            sampling_settings.set_editor_property('frame_start', frame_start)
-        if frame_end is not None:
-            sampling_settings.set_editor_property('frame_end', frame_end)
-
-        options.geometry_cache_settings = gc_settings
-        options.conversion_settings = conversion_settings
-        options.sampling_settings = sampling_settings
-        task.options = options
-
-        return task
-
-    def import_and_containerize(
-        self, filepath, asset_dir, asset_name, container_name,
-        frame_start, frame_end
-    ):
-        unreal.EditorAssetLibrary.make_directory(asset_dir)
->>>>>>> c81e1396
-
-        task = self.get_task(
-            filepath, asset_dir, asset_name, False, frame_start, frame_end)
-
-        unreal.AssetToolsHelpers.get_asset_tools().import_asset_tasks([task])
-
-        # Create Asset Container
-        create_container(container=container_name, path=asset_dir)
-
-    def imprint(
-        self, asset, asset_dir, container_name, asset_name, representation,
-        frame_start, frame_end
-    ):
-        data = {
-            "schema": "ayon:container-2.0",
-            "id": AYON_CONTAINER_ID,
-            "asset": asset,
-            "namespace": asset_dir,
-            "container_name": container_name,
-            "asset_name": asset_name,
-            "loader": str(self.__class__.__name__),
-            "representation": representation["_id"],
-            "parent": representation["parent"],
-            "family": representation["context"]["family"],
-            "frame_start": frame_start,
-            "frame_end": frame_end
-        }
-        imprint(f"{asset_dir}/{container_name}", data)
-
-    def load(self, context, name, namespace, options):
-        """Load and containerise representation into Content Browser.
 
         Args:
             context (dict): application context
@@ -161,38 +68,16 @@
                              This is not passed here, so namespace is set
                              by `containerise()` because only then we know
                              real path.
-<<<<<<< HEAD
             options (dict): Those would be data to be imprinted. This is not
                             used now, data are imprinted by `containerise()`.
         """
-        # Create directory for asset and OpenPype container
-        root = f"{self.root}/Assets"
+        # Create directory for asset and Ayon container
+        root = AYON_ASSET_DIR
         asset = context.get('asset').get('name')
         asset_name = f"{asset}_{name}" if asset else f"{name}"
-        version = context.get('version').get('name')
+        version = context.get('version')
 
         default_conversion = options.get("default_conversion") or False
-=======
-            data (dict): Those would be data to be imprinted.
-
-        Returns:
-            list(str): list of container content
-        """
-        # Create directory for asset and Ayon container
-        asset = context.get('asset').get('name')
-        suffix = "_CON"
-        asset_name = f"{asset}_{name}" if asset else f"{name}"
-        version = context.get('version')
-        # Check if version is hero version and use different name
-        if not version.get("name") and version.get('type') == "hero_version":
-            name_version = f"{name}_hero"
-        else:
-            name_version = f"{name}_v{version.get('name'):03d}"
-
-        tools = unreal.AssetToolsHelpers().get_asset_tools()
-        asset_dir, container_name = tools.create_unique_asset_name(
-            f"{self.root}/{asset}/{name_version}", suffix="")
->>>>>>> c81e1396
 
         asset_dir, container_name = send_request(
             "create_unique_asset_name", params={
@@ -201,7 +86,6 @@
                 "name": name,
                 "version": version})
 
-<<<<<<< HEAD
         if not send_request(
                 "does_directory_exist", params={"directory_path": asset_dir}):
             send_request(
@@ -209,17 +93,12 @@
 
             frame_start = context.get('asset').get('data').get('frameStart')
             frame_end = context.get('asset').get('data').get('frameEnd')
-=======
-        frame_start = context.get('asset').get('data').get('frameStart')
-        frame_end = context.get('asset').get('data').get('frameEnd')
->>>>>>> c81e1396
 
             # If frame start and end are the same, we increase the end frame by
             # one, otherwise Unreal will not import it
             if frame_start == frame_end:
                 frame_end += 1
 
-<<<<<<< HEAD
             self._import_abc_task(
                 self.fname, asset_dir, asset_name, False,
                 frame_start, frame_end, default_conversion)
@@ -239,22 +118,6 @@
             "frame_end": context["asset"]["data"]["frameEnd"],
             "default_conversion": default_conversion
         }
-=======
-        if not unreal.EditorAssetLibrary.does_directory_exist(asset_dir):
-            path = self.filepath_from_context(context)
-
-            self.import_and_containerize(
-                path, asset_dir, asset_name, container_name,
-                frame_start, frame_end)
-
-        self.imprint(
-            asset, asset_dir, container_name, asset_name,
-            context["representation"], frame_start, frame_end)
-
-        asset_content = unreal.EditorAssetLibrary.list_assets(
-            asset_dir, recursive=True, include_folder=True
-        )
->>>>>>> c81e1396
 
         containerise(asset_dir, container_name, data)
 
@@ -265,53 +128,9 @@
                 "include_folder": True})
 
     def update(self, container, representation):
-<<<<<<< HEAD
         filename = get_representation_path(representation)
         asset_dir = container["namespace"]
         asset_name = container["asset_name"]
-=======
-        context = representation.get("context", {})
-
-        unreal.log_warning(context)
-
-        if not context:
-            raise RuntimeError("No context found in representation")
-
-        # Create directory for asset and Ayon container
-        asset = context.get('asset')
-        name = context.get('subset')
-        suffix = "_CON"
-        asset_name = f"{asset}_{name}" if asset else f"{name}"
-        version = context.get('version')
-        # Check if version is hero version and use different name
-        name_version = f"{name}_v{version:03d}" if version else f"{name}_hero"
-        tools = unreal.AssetToolsHelpers().get_asset_tools()
-        asset_dir, container_name = tools.create_unique_asset_name(
-            f"{self.root}/{asset}/{name_version}", suffix="")
-
-        container_name += suffix
-
-        frame_start = int(container.get("frame_start"))
-        frame_end = int(container.get("frame_end"))
-
-        if not unreal.EditorAssetLibrary.does_directory_exist(asset_dir):
-            path = get_representation_path(representation)
-
-            self.import_and_containerize(
-                path, asset_dir, asset_name, container_name,
-                frame_start, frame_end)
-
-        self.imprint(
-            asset, asset_dir, container_name, asset_name, representation,
-            frame_start, frame_end)
-
-        asset_content = unreal.EditorAssetLibrary.list_assets(
-            asset_dir, recursive=True, include_folder=False
-        )
-
-        for a in asset_content:
-            unreal.EditorAssetLibrary.save_asset(a)
->>>>>>> c81e1396
 
         frame_start = container["frameStart"]
         frame_end = container["frameStart"]
