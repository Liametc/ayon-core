# -*- coding: utf-8 -*-
"""Load FBX with animations."""
import json

from openpype.pipeline.context_tools import get_current_project_asset
from openpype.pipeline import (
    get_representation_path,
    AYON_CONTAINER_ID
)
from openpype.hosts.unreal.api.plugin import UnrealBaseLoader
from openpype.hosts.unreal.api.pipeline import (
    send_request,
    containerise,
)


class AnimationFBXLoader(UnrealBaseLoader):
    """Load Unreal SkeletalMesh from FBX."""

    families = ["animation"]
    label = "Import FBX Animation"
    representations = ["fbx"]
    icon = "cube"
    color = "orange"

    @staticmethod
    def _import_fbx_task(
        filename, destination_path, destination_name, replace, automated,
        skeleton
    ):
        asset_doc = get_current_project_asset(fields=["data.fps"])
        fps = asset_doc.get("data", {}).get("fps")

        options_properties = [
            ["automated_import_should_detect_type", "False"],
            ["original_import_type",
             "unreal.FBXImportType.FBXIT_SKELETAL_MESH"],
            ["mesh_type_to_import",
             "unreal.FBXImportType.FBXIT_ANIMATION"],
            ["import_mesh", "False"],
            ["import_animations", "True"],
            ["override_full_name", "True"],
            ["skeleton", f"get_asset({skeleton})"]
        ]

        sub_options_properties = [
            ["anim_sequence_import_data", "animation_length",
             "unreal.FBXAnimationLengthImportType.FBXALIT_EXPORTED_TIME"],
            ["anim_sequence_import_data",
             "import_meshes_in_bone_hierarchy", "False"],
            ["anim_sequence_import_data", "use_default_sample_rate", "False"],
            ["anim_sequence_import_data", "custom_sample_rate", str(fps)],
            ["anim_sequence_import_data", "import_custom_attribute", "True"],
            ["anim_sequence_import_data", "import_bone_tracks", "True"],
            ["anim_sequence_import_data", "remove_redundant_keys", "False"],
            ["anim_sequence_import_data", "convert_scene", "True"]
        ]

        params = {
            "filename": filename,
            "destination_path": destination_path,
            "destination_name": destination_name,
            "replace_existing": replace,
            "automated": automated,
            "save": True,
            "options_properties": options_properties,
            "sub_options_properties": sub_options_properties
        }

        send_request("import_fbx_task", params=params)

    def _process(self, asset_dir, asset_name, instance_name):
        automated = False
        actor = None
        skeleton = None

        if instance_name:
            automated = True
            actor, skeleton = send_request(
                "get_actor_and_skeleton",
                params={"instance_name": instance_name})

        if not actor:
            return None

        self._import_fbx_task(
            self.fname, asset_dir, asset_name, False, automated,
            skeleton)

        asset_content = send_request(
            "list_assets", params={
                "directory_path": asset_dir,
                "recursive": True,
                "include_folder": True})

        animation = None

        if animations := send_request(
            "get_assets_of_class",
            params={"asset_list": asset_content, "class_name": "AnimSequence"},
        ):
            animation = animations[0]

        if animation:
            send_request(
                "apply_animation_to_actor",
                params={
                    "actor_path": actor,
                    "animation_path": animation})

        return animation

    def load(self, context, name=None, namespace=None, options=None):
        """
        Load and containerise representation into Content Browser.

        This is two step process. First, import FBX to temporary path and
        then call `containerise()` on it - this moves all content to new
        directory and then it will create AssetContainer there and imprint it
        with metadata. This will mark this path as container.

        Args:
            context (dict): application context
            name (str): subset name
            namespace (str): in Unreal this is basically path to container.
                             This is not passed here, so namespace is set
                             by `containerise()` because only then we know
                             real path.
            options (dict): Those would be data to be imprinted. This is not
                            used now, data are imprinted by `containerise()`.
        """
<<<<<<< HEAD
        # Create directory for asset and OpenPype container
        hierarchy = context.get('asset').get('data').get('parents')
        root = self.root
=======
        # Create directory for asset and Ayon container
        hierarchy = context.get('asset').get('data').get('parents')
        root = "/Game/Ayon"
>>>>>>> 0df955c2
        asset = context.get('asset').get('name')
        asset_name = f"{asset}_{name}" if asset else f"{name}"

        asset_dir, container_name = send_request(
            "create_unique_asset_name", params={
                "root": root,
                "asset": asset,
                "name": name})

<<<<<<< HEAD
        master_level = send_request(
            "get_first_asset_of_class",
            params={
                "class_name": "World",
                "path": f"{root}/{hierarchy[0]}",
                "recursive": False})
=======
        _filter = unreal.ARFilter(
            class_names=["World"],
            package_paths=[f"{root}/{hierarchy[0]}"],
            recursive_paths=False)
        levels = ar.get_assets(_filter)
        master_level = levels[0].get_asset().get_path_name()
>>>>>>> 0df955c2

        hierarchy_dir = root
        for h in hierarchy:
            hierarchy_dir = f"{hierarchy_dir}/{h}"
        hierarchy_dir = f"{hierarchy_dir}/{asset}"

<<<<<<< HEAD
        level = send_request(
            "get_first_asset_of_class",
            params={
                "class_name": "World",
                "path": f"{hierarchy_dir}/",
                "recursive": False})
=======
        _filter = unreal.ARFilter(
            class_names=["World"],
            package_paths=[f"{hierarchy_dir}/"],
            recursive_paths=True)
        levels = ar.get_assets(_filter)
        level = levels[0].get_asset().get_path_name()
>>>>>>> 0df955c2

        send_request("save_all_dirty_levels")
        send_request("load_level", params={"level_path": level})

        send_request("make_directory", params={"directory_path": asset_dir})

        libpath = self.fname.replace("fbx", "json")

        with open(libpath, "r") as fp:
            data = json.load(fp)

        instance_name = data.get("instance_name")

        animation = self._process(asset_dir, asset_name, instance_name)

        asset_content = send_request(
            "list_assets", params={
                "directory_path": hierarchy_dir,
                "recursive": True,
                "include_folder": False})

        # Get the sequence for the layout, excluding the camera one.
        all_sequences = send_request(
            "get_assets_of_class",
            params={
                "asset_list": asset_content,
                "class_name": "LevelSequence"})
        sequences = [
            a for a in all_sequences
            if "_camera" not in a.split("/")[-1]]

        send_request(
            "apply_animation",
            params={
                "animation_path": animation,
                "instance_name": instance_name,
                "sequences": sequences})

        data = {
            "schema": "ayon:container-2.0",
            "id": AYON_CONTAINER_ID,
            "asset": asset,
            "namespace": asset_dir,
            "container_name": container_name,
            "asset_name": asset_name,
            "loader": self.__class__.__name__,
            "representation": str(context["representation"]["_id"]),
            "parent": str(context["representation"]["parent"]),
            "family": context["representation"]["context"]["family"]
        }

        containerise(asset_dir, container_name, data)

        send_request("save_current_level")
        send_request("load_level", params={"level_path": master_level})

        return send_request(
            "list_assets", params={
                "directory_path": asset_dir,
                "recursive": True,
                "include_folder": True})

    def update(self, container, representation):
        filename = get_representation_path(representation)
        asset_dir = container["namespace"]
        asset_name = container["asset_name"]

        skeleton = send_request(
            "get_skeleton_from_skeletal_mesh",
            params={
                "skeletal_mesh_path": f"{asset_dir}/{asset_name}"})

        self._import_fbx_task(
            filename, asset_dir, asset_name, True, True, skeleton)

        super(UnrealBaseLoader, self).update(container, representation)<|MERGE_RESOLUTION|>--- conflicted
+++ resolved
@@ -129,15 +129,9 @@
             options (dict): Those would be data to be imprinted. This is not
                             used now, data are imprinted by `containerise()`.
         """
-<<<<<<< HEAD
-        # Create directory for asset and OpenPype container
+        # Create directory for asset and Ayon container
         hierarchy = context.get('asset').get('data').get('parents')
         root = self.root
-=======
-        # Create directory for asset and Ayon container
-        hierarchy = context.get('asset').get('data').get('parents')
-        root = "/Game/Ayon"
->>>>>>> 0df955c2
         asset = context.get('asset').get('name')
         asset_name = f"{asset}_{name}" if asset else f"{name}"
 
@@ -147,42 +141,24 @@
                 "asset": asset,
                 "name": name})
 
-<<<<<<< HEAD
         master_level = send_request(
             "get_first_asset_of_class",
             params={
                 "class_name": "World",
                 "path": f"{root}/{hierarchy[0]}",
                 "recursive": False})
-=======
-        _filter = unreal.ARFilter(
-            class_names=["World"],
-            package_paths=[f"{root}/{hierarchy[0]}"],
-            recursive_paths=False)
-        levels = ar.get_assets(_filter)
-        master_level = levels[0].get_asset().get_path_name()
->>>>>>> 0df955c2
 
         hierarchy_dir = root
         for h in hierarchy:
             hierarchy_dir = f"{hierarchy_dir}/{h}"
         hierarchy_dir = f"{hierarchy_dir}/{asset}"
 
-<<<<<<< HEAD
         level = send_request(
             "get_first_asset_of_class",
             params={
                 "class_name": "World",
                 "path": f"{hierarchy_dir}/",
                 "recursive": False})
-=======
-        _filter = unreal.ARFilter(
-            class_names=["World"],
-            package_paths=[f"{hierarchy_dir}/"],
-            recursive_paths=True)
-        levels = ar.get_assets(_filter)
-        level = levels[0].get_asset().get_path_name()
->>>>>>> 0df955c2
 
         send_request("save_all_dirty_levels")
         send_request("load_level", params={"level_path": level})
