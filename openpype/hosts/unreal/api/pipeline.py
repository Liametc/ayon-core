--- conflicted
+++ resolved
@@ -16,12 +16,7 @@
     register_inventory_action_path,
     deregister_loader_plugin_path,
     deregister_creator_plugin_path,
-<<<<<<< HEAD
-=======
     deregister_inventory_action_path,
-    AYON_CONTAINER_ID,
-    legacy_io,
->>>>>>> c81e1396
 )
 from openpype.tools.utils import host_tools
 import openpype.hosts.unreal
@@ -292,440 +287,6 @@
 def show_experimental_tools():
     host_tools.show_experimental_tools_dialog()
 
-<<<<<<< HEAD
-=======
-
-def create_folder(root: str, name: str) -> str:
-    """Create new folder.
-
-    If folder exists, append number at the end and try again, incrementing
-    if needed.
-
-    Args:
-        root (str): path root
-        name (str): folder name
-
-    Returns:
-        str: folder name
-
-    Example:
-        >>> create_folder("/Game/Foo")
-        /Game/Foo
-        >>> create_folder("/Game/Foo")
-        /Game/Foo1
-
-    """
-    eal = unreal.EditorAssetLibrary
-    index = 1
-    while True:
-        if eal.does_directory_exist(f"{root}/{name}"):
-            name = f"{name}{index}"
-            index += 1
-        else:
-            eal.make_directory(f"{root}/{name}")
-            break
-
-    return name
-
-
-def move_assets_to_path(root: str, name: str, assets: List[str]) -> str:
-    """Moving (renaming) list of asset paths to new destination.
-
-    Args:
-        root (str): root of the path (eg. `/Game`)
-        name (str): name of destination directory (eg. `Foo` )
-        assets (list of str): list of asset paths
-
-    Returns:
-        str: folder name
-
-    Example:
-        This will get paths of all assets under `/Game/Test` and move them
-        to `/Game/NewTest`. If `/Game/NewTest` already exists, then resulting
-        path will be `/Game/NewTest1`
-
-        >>> assets = unreal.EditorAssetLibrary.list_assets("/Game/Test")
-        >>> move_assets_to_path("/Game", "NewTest", assets)
-        NewTest
-
-    """
-    eal = unreal.EditorAssetLibrary
-    name = create_folder(root, name)
-
-    unreal.log(assets)
-    for asset in assets:
-        loaded = eal.load_asset(asset)
-        eal.rename_asset(asset, f"{root}/{name}/{loaded.get_name()}")
-
-    return name
-
-
-def create_container(container: str, path: str) -> unreal.Object:
-    """Helper function to create Asset Container class on given path.
-
-    This Asset Class helps to mark given path as Container
-    and enable asset version control on it.
-
-    Args:
-        container (str): Asset Container name
-        path (str): Path where to create Asset Container. This path should
-            point into container folder
-
-    Returns:
-        :class:`unreal.Object`: instance of created asset
-
-    Example:
-
-        create_container(
-            "/Game/modelingFooCharacter_CON",
-            "modelingFooCharacter_CON"
-        )
-
-    """
-    factory = unreal.AyonAssetContainerFactory()
-    tools = unreal.AssetToolsHelpers().get_asset_tools()
-
-    return tools.create_asset(container, path, None, factory)
-
-
-def create_publish_instance(instance: str, path: str) -> unreal.Object:
-    """Helper function to create Ayon Publish Instance on given path.
-
-    This behaves similarly as :func:`create_ayon_container`.
-
-    Args:
-        path (str): Path where to create Publish Instance.
-            This path should point into container folder
-        instance (str): Publish Instance name
-
-    Returns:
-        :class:`unreal.Object`: instance of created asset
-
-    Example:
-
-        create_publish_instance(
-            "/Game/modelingFooCharacter_INST",
-            "modelingFooCharacter_INST"
-        )
-
-    """
-    factory = unreal.AyonPublishInstanceFactory()
-    tools = unreal.AssetToolsHelpers().get_asset_tools()
-    return tools.create_asset(instance, path, None, factory)
-
-
-def cast_map_to_str_dict(umap) -> dict:
-    """Cast Unreal Map to dict.
-
-    Helper function to cast Unreal Map object to plain old python
-    dict. This will also cast values and keys to str. Useful for
-    metadata dicts.
-
-    Args:
-        umap: Unreal Map object
-
-    Returns:
-        dict
-
-    """
-    return {str(key): str(value) for (key, value) in umap.items()}
-
-
-def get_subsequences(sequence: unreal.LevelSequence):
-    """Get list of subsequences from sequence.
-
-    Args:
-        sequence (unreal.LevelSequence): Sequence
-
-    Returns:
-        list(unreal.LevelSequence): List of subsequences
-
-    """
-    tracks = sequence.get_master_tracks()
-    subscene_track = next(
-        (
-            t
-            for t in tracks
-            if t.get_class() == unreal.MovieSceneSubTrack.static_class()
-        ),
-        None,
-    )
-    if subscene_track is not None and subscene_track.get_sections():
-        return subscene_track.get_sections()
-    return []
-
-
-def set_sequence_hierarchy(
-    seq_i, seq_j, max_frame_i, min_frame_j, max_frame_j, map_paths
-):
-    # Get existing sequencer tracks or create them if they don't exist
-    tracks = seq_i.get_master_tracks()
-    subscene_track = None
-    visibility_track = None
-    for t in tracks:
-        if t.get_class() == unreal.MovieSceneSubTrack.static_class():
-            subscene_track = t
-        if (t.get_class() ==
-                unreal.MovieSceneLevelVisibilityTrack.static_class()):
-            visibility_track = t
-    if not subscene_track:
-        subscene_track = seq_i.add_master_track(unreal.MovieSceneSubTrack)
-    if not visibility_track:
-        visibility_track = seq_i.add_master_track(
-            unreal.MovieSceneLevelVisibilityTrack)
-
-    # Create the sub-scene section
-    subscenes = subscene_track.get_sections()
-    subscene = None
-    for s in subscenes:
-        if s.get_editor_property('sub_sequence') == seq_j:
-            subscene = s
-            break
-    if not subscene:
-        subscene = subscene_track.add_section()
-        subscene.set_row_index(len(subscene_track.get_sections()))
-        subscene.set_editor_property('sub_sequence', seq_j)
-        subscene.set_range(
-            min_frame_j,
-            max_frame_j + 1)
-
-    # Create the visibility section
-    ar = unreal.AssetRegistryHelpers.get_asset_registry()
-    maps = []
-    for m in map_paths:
-        # Unreal requires to load the level to get the map name
-        unreal.EditorLevelLibrary.save_all_dirty_levels()
-        unreal.EditorLevelLibrary.load_level(m)
-        maps.append(str(ar.get_asset_by_object_path(m).asset_name))
-
-    vis_section = visibility_track.add_section()
-    index = len(visibility_track.get_sections())
-
-    vis_section.set_range(
-        min_frame_j,
-        max_frame_j + 1)
-    vis_section.set_visibility(unreal.LevelVisibility.VISIBLE)
-    vis_section.set_row_index(index)
-    vis_section.set_level_names(maps)
-
-    if min_frame_j > 1:
-        hid_section = visibility_track.add_section()
-        hid_section.set_range(
-            1,
-            min_frame_j)
-        hid_section.set_visibility(unreal.LevelVisibility.HIDDEN)
-        hid_section.set_row_index(index)
-        hid_section.set_level_names(maps)
-    if max_frame_j < max_frame_i:
-        hid_section = visibility_track.add_section()
-        hid_section.set_range(
-            max_frame_j + 1,
-            max_frame_i + 1)
-        hid_section.set_visibility(unreal.LevelVisibility.HIDDEN)
-        hid_section.set_row_index(index)
-        hid_section.set_level_names(maps)
-
-
-def generate_sequence(h, h_dir):
-    tools = unreal.AssetToolsHelpers().get_asset_tools()
-
-    sequence = tools.create_asset(
-        asset_name=h,
-        package_path=h_dir,
-        asset_class=unreal.LevelSequence,
-        factory=unreal.LevelSequenceFactoryNew()
-    )
-
-    project_name = legacy_io.active_project()
-    asset_data = get_asset_by_name(
-        project_name,
-        h_dir.split('/')[-1],
-        fields=["_id", "data.fps"]
-    )
-
-    start_frames = []
-    end_frames = []
-
-    elements = list(get_assets(
-        project_name,
-        parent_ids=[asset_data["_id"]],
-        fields=["_id", "data.clipIn", "data.clipOut"]
-    ))
-    for e in elements:
-        start_frames.append(e.get('data').get('clipIn'))
-        end_frames.append(e.get('data').get('clipOut'))
-
-        elements.extend(get_assets(
-            project_name,
-            parent_ids=[e["_id"]],
-            fields=["_id", "data.clipIn", "data.clipOut"]
-        ))
-
-    min_frame = min(start_frames)
-    max_frame = max(end_frames)
-
-    fps = asset_data.get('data').get("fps")
-
-    sequence.set_display_rate(
-        unreal.FrameRate(fps, 1.0))
-    sequence.set_playback_start(min_frame)
-    sequence.set_playback_end(max_frame)
-
-    sequence.set_work_range_start(min_frame / fps)
-    sequence.set_work_range_end(max_frame / fps)
-    sequence.set_view_range_start(min_frame / fps)
-    sequence.set_view_range_end(max_frame / fps)
-
-    tracks = sequence.get_master_tracks()
-    track = None
-    for t in tracks:
-        if (t.get_class() ==
-                unreal.MovieSceneCameraCutTrack.static_class()):
-            track = t
-            break
-    if not track:
-        track = sequence.add_master_track(
-            unreal.MovieSceneCameraCutTrack)
-
-    return sequence, (min_frame, max_frame)
-
-
-def _get_comps_and_assets(
-    component_class, asset_class, old_assets, new_assets, selected
-):
-    eas = unreal.get_editor_subsystem(unreal.EditorActorSubsystem)
-
-    components = []
-    if selected:
-        sel_actors = eas.get_selected_level_actors()
-        for actor in sel_actors:
-            comps = actor.get_components_by_class(component_class)
-            components.extend(comps)
-    else:
-        comps = eas.get_all_level_actors_components()
-        components = [
-            c for c in comps if isinstance(c, component_class)
-        ]
-
-    # Get all the static meshes among the old assets in a dictionary with
-    # the name as key
-    selected_old_assets = {}
-    for a in old_assets:
-        asset = unreal.EditorAssetLibrary.load_asset(a)
-        if isinstance(asset, asset_class):
-            selected_old_assets[asset.get_name()] = asset
-
-    # Get all the static meshes among the new assets in a dictionary with
-    # the name as key
-    selected_new_assets = {}
-    for a in new_assets:
-        asset = unreal.EditorAssetLibrary.load_asset(a)
-        if isinstance(asset, asset_class):
-            selected_new_assets[asset.get_name()] = asset
-
-    return components, selected_old_assets, selected_new_assets
-
-
-def replace_static_mesh_actors(old_assets, new_assets, selected):
-    smes = unreal.get_editor_subsystem(unreal.StaticMeshEditorSubsystem)
-
-    static_mesh_comps, old_meshes, new_meshes = _get_comps_and_assets(
-        unreal.StaticMeshComponent,
-        unreal.StaticMesh,
-        old_assets,
-        new_assets,
-        selected
-    )
-
-    for old_name, old_mesh in old_meshes.items():
-        new_mesh = new_meshes.get(old_name)
-
-        if not new_mesh:
-            continue
-
-        smes.replace_mesh_components_meshes(
-            static_mesh_comps, old_mesh, new_mesh)
-
-
-def replace_skeletal_mesh_actors(old_assets, new_assets, selected):
-    skeletal_mesh_comps, old_meshes, new_meshes = _get_comps_and_assets(
-        unreal.SkeletalMeshComponent,
-        unreal.SkeletalMesh,
-        old_assets,
-        new_assets,
-        selected
-    )
-
-    for old_name, old_mesh in old_meshes.items():
-        new_mesh = new_meshes.get(old_name)
-
-        if not new_mesh:
-            continue
-
-        for comp in skeletal_mesh_comps:
-            if comp.get_skeletal_mesh_asset() == old_mesh:
-                comp.set_skeletal_mesh_asset(new_mesh)
-
-
-def replace_geometry_cache_actors(old_assets, new_assets, selected):
-    geometry_cache_comps, old_caches, new_caches = _get_comps_and_assets(
-        unreal.GeometryCacheComponent,
-        unreal.GeometryCache,
-        old_assets,
-        new_assets,
-        selected
-    )
-
-    for old_name, old_mesh in old_caches.items():
-        new_mesh = new_caches.get(old_name)
-
-        if not new_mesh:
-            continue
-
-        for comp in geometry_cache_comps:
-            if comp.get_editor_property("geometry_cache") == old_mesh:
-                comp.set_geometry_cache(new_mesh)
-
-
-def delete_asset_if_unused(container, asset_content):
-    ar = unreal.AssetRegistryHelpers.get_asset_registry()
-
-    references = set()
-
-    for asset_path in asset_content:
-        asset = ar.get_asset_by_object_path(asset_path)
-        refs = ar.get_referencers(
-            asset.package_name,
-            unreal.AssetRegistryDependencyOptions(
-                include_soft_package_references=False,
-                include_hard_package_references=True,
-                include_searchable_names=False,
-                include_soft_management_references=False,
-                include_hard_management_references=False
-            ))
-        if not refs:
-            continue
-        references = references.union(set(refs))
-
-    # Filter out references that are in the Temp folder
-    cleaned_references = {
-        ref for ref in references if not str(ref).startswith("/Temp/")}
-
-    # Check which of the references are Levels
-    for ref in cleaned_references:
-        loaded_asset = unreal.EditorAssetLibrary.load_asset(ref)
-        if isinstance(loaded_asset, unreal.World):
-            # If there is at least a level, we can stop, we don't want to
-            # delete the container
-            return
-
-    unreal.log("Previous version unused, deleting...")
-
-    # No levels, delete the asset
-    unreal.EditorAssetLibrary.delete_directory(container["namespace"])
-
-
->>>>>>> c81e1396
 @contextmanager
 def maintained_selection():
     """Stub to be either implemented or replaced.
