--- conflicted
+++ resolved
@@ -13,13 +13,8 @@
     AVALON_CONTAINER_ID,
 )
 from openpype.pipeline.load import any_outdated_containers
-<<<<<<< HEAD
-import openpype.hosts.houdini
+from openpype.hosts.houdini import HOUDINI_HOST_DIR
 from openpype.hosts.houdini.api import lib, shelves
-=======
-from openpype.hosts.houdini import HOUDINI_HOST_DIR
-from openpype.hosts.houdini.api import lib
->>>>>>> f5a8c36e
 
 from openpype.lib import (
     register_event_callback,
