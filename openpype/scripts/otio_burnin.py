--- conflicted
+++ resolved
@@ -37,11 +37,7 @@
 SOURCE_TIMECODE_KEY = "{source_timecode}"
 
 
-<<<<<<< HEAD
-def _ffprobe_data(source):
-=======
 def _get_ffprobe_data(source):
->>>>>>> ac4601e9
     """Reimplemented from otio burnins to be able use full path to ffprobe
     :param str source: source media file
     :rtype: [{}, ...]
@@ -252,11 +248,7 @@
         self, source, ffprobe_data=None, options_init=None, first_frame=None
     ):
         if not ffprobe_data:
-<<<<<<< HEAD
-            ffprobe_data = _ffprobe_data(source)
-=======
             ffprobe_data = _get_ffprobe_data(source)
->>>>>>> ac4601e9
 
         self.ffprobe_data = ffprobe_data
         self.first_frame = first_frame
@@ -574,11 +566,7 @@
     """
     ffprobe_data = None
     if full_input_path:
-<<<<<<< HEAD
-        ffprobe_data = _ffprobe_data(full_input_path)
-=======
         ffprobe_data = _get_ffprobe_data(full_input_path)
->>>>>>> ac4601e9
 
     burnin = ModifiedBurnins(input_path, ffprobe_data, options, first_frame)
 
@@ -608,11 +596,8 @@
         source_timecode = stream.get("tags", {}).get("timecode")
 
     if source_timecode is None:
-<<<<<<< HEAD
-=======
         # Use "format" key from ffprobe data
         #   - this is used e.g. in mxf extension
->>>>>>> ac4601e9
         input_format = burnin.ffprobe_data.get("format") or {}
         source_timecode = input_format.get("timecode")
         if source_timecode is None:
