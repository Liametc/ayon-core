--- conflicted
+++ resolved
@@ -10,15 +10,12 @@
 from pyblish.lib import MessageHandler
 
 import openpype
-<<<<<<< HEAD
-from openpype.client import version_is_latest
-=======
 from openpype.client import (
     get_project,
     get_asset_by_id,
     get_asset_by_name,
+    version_is_latest,
 )
->>>>>>> bc1f3941
 from openpype.modules import load_modules, ModulesManager
 from openpype.settings import get_project_settings
 from openpype.lib import filter_pyblish_plugins
@@ -293,20 +290,6 @@
     return host
 
 
-<<<<<<< HEAD
-def is_representation_from_latest(representation):
-    """Return whether the representation is from latest version
-
-    Args:
-        representation (dict): The representation document from the database.
-
-    Returns:
-        bool: Whether the representation is of latest version.
-    """
-
-    project_name = legacy_io.active_project()
-    return version_is_latest(project_name, representation["parent"])
-=======
 def get_current_project(fields=None):
     """Helper function to get project document based on global Session.
 
@@ -352,4 +335,16 @@
         if not asset_name:
             return None
     return get_asset_by_name(project_name, asset_name, fields=fields)
->>>>>>> bc1f3941
+
+def is_representation_from_latest(representation):
+    """Return whether the representation is from latest version
+
+    Args:
+        representation (dict): The representation document from the database.
+
+    Returns:
+        bool: Whether the representation is of latest version.
+    """
+
+    project_name = legacy_io.active_project()
+    return version_is_latest(project_name, representation["parent"])