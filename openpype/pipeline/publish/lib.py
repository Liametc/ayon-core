import os
import sys
import types
import inspect
import copy
import tempfile
import xml.etree.ElementTree

import six
import pyblish.plugin
import pyblish.api

from openpype.lib import (
    Logger,
    import_filepath,
    filter_profiles
)
from openpype.settings import (
    get_project_settings,
    get_system_settings,
)
from openpype.pipeline import (
    tempdir
)
from openpype.pipeline.plugin_discover import DiscoverResult

from .contants import (
    DEFAULT_PUBLISH_TEMPLATE,
    DEFAULT_HERO_PUBLISH_TEMPLATE,
)


def get_template_name_profiles(
    project_name, project_settings=None, logger=None
):
    """Receive profiles for publish template keys.

    At least one of arguments must be passed.

    Args:
        project_name (str): Name of project where to look for templates.
        project_settings(Dic[str, Any]): Prepared project settings.

    Returns:
        List[Dict[str, Any]]: Publish template profiles.
    """

    if not project_name and not project_settings:
        raise ValueError((
            "Both project name and project settings are missing."
            " At least one must be entered."
        ))

    if not project_settings:
        project_settings = get_project_settings(project_name)

    profiles = (
        project_settings
        ["global"]
        ["tools"]
        ["publish"]
        ["template_name_profiles"]
    )
    if profiles:
        return copy.deepcopy(profiles)

    # Use legacy approach for cases new settings are not filled yet for the
    #   project
    legacy_profiles = (
        project_settings
        ["global"]
        ["publish"]
        ["IntegrateAssetNew"]
        ["template_name_profiles"]
    )
    if legacy_profiles:
        if not logger:
            logger = Logger.get_logger("get_template_name_profiles")

        logger.warning((
            "Project \"{}\" is using legacy access to publish template."
            " It is recommended to move settings to new location"
            " 'project_settings/global/tools/publish/template_name_profiles'."
        ).format(project_name))

    # Replace "tasks" key with "task_names"
    profiles = []
    for profile in copy.deepcopy(legacy_profiles):
        profile["task_names"] = profile.pop("tasks", [])
        profiles.append(profile)
    return profiles


def get_hero_template_name_profiles(
    project_name, project_settings=None, logger=None
):
    """Receive profiles for hero publish template keys.

    At least one of arguments must be passed.

    Args:
        project_name (str): Name of project where to look for templates.
        project_settings(Dic[str, Any]): Prepared project settings.

    Returns:
        List[Dict[str, Any]]: Publish template profiles.
    """

    if not project_name and not project_settings:
        raise ValueError((
            "Both project name and project settings are missing."
            " At least one must be entered."
        ))

    if not project_settings:
        project_settings = get_project_settings(project_name)

    profiles = (
        project_settings
        ["global"]
        ["tools"]
        ["publish"]
        ["hero_template_name_profiles"]
    )
    if profiles:
        return copy.deepcopy(profiles)

    # Use legacy approach for cases new settings are not filled yet for the
    #   project
    legacy_profiles = copy.deepcopy(
        project_settings
        ["global"]
        ["publish"]
        ["IntegrateHeroVersion"]
        ["template_name_profiles"]
    )
    if legacy_profiles:
        if not logger:
            logger = Logger.get_logger("get_hero_template_name_profiles")

        logger.warning((
            "Project \"{}\" is using legacy access to hero publish template."
            " It is recommended to move settings to new location"
            " 'project_settings/global/tools/publish/"
            "hero_template_name_profiles'."
        ).format(project_name))
    return legacy_profiles


def get_publish_template_name(
    project_name,
    host_name,
    family,
    task_name,
    task_type,
    project_settings=None,
    hero=False,
    logger=None
):
    """Get template name which should be used for passed context.

    Publish templates are filtered by host name, family, task name and
    task type.

    Default template which is used at if profiles are not available or profile
    has empty value is defined by 'DEFAULT_PUBLISH_TEMPLATE' constant.

    Args:
        project_name (str): Name of project where to look for settings.
        host_name (str): Name of host integration.
        family (str): Family for which should be found template.
        task_name (str): Task name on which is intance working.
        task_type (str): Task type on which is intance working.
        project_setting (Dict[str, Any]): Prepared project settings.
        logger (logging.Logger): Custom logger used for 'filter_profiles'
            function.

    Returns:
        str: Template name which should be used for integration.
    """

    template = None
    filter_criteria = {
        "hosts": host_name,
        "families": family,
        "task_names": task_name,
        "task_types": task_type,
    }
    if hero:
        default_template = DEFAULT_HERO_PUBLISH_TEMPLATE
        profiles = get_hero_template_name_profiles(
            project_name, project_settings, logger
        )

    else:
        profiles = get_template_name_profiles(
            project_name, project_settings, logger
        )
        default_template = DEFAULT_PUBLISH_TEMPLATE

    profile = filter_profiles(profiles, filter_criteria, logger=logger)
    if profile:
        template = profile["template_name"]
    return template or default_template


class HelpContent:
    def __init__(self, title, description, detail=None):
        self.title = title
        self.description = description
        self.detail = detail


def load_help_content_from_filepath(filepath):
    """Load help content from xml file.
    Xml file may containt errors and warnings.
    """
    errors = {}
    warnings = {}
    output = {
        "errors": errors,
        "warnings": warnings
    }
    if not os.path.exists(filepath):
        return output
    tree = xml.etree.ElementTree.parse(filepath)
    root = tree.getroot()
    for child in root:
        child_id = child.attrib.get("id")
        if child_id is None:
            continue

        # Make sure ID is string
        child_id = str(child_id)

        title = child.find("title").text
        description = child.find("description").text
        detail_node = child.find("detail")
        detail = None
        if detail_node is not None:
            detail = detail_node.text
        if child.tag == "error":
            errors[child_id] = HelpContent(title, description, detail)
        elif child.tag == "warning":
            warnings[child_id] = HelpContent(title, description, detail)
    return output


def load_help_content_from_plugin(plugin):
    cls = plugin
    if not inspect.isclass(plugin):
        cls = plugin.__class__
    plugin_filepath = inspect.getfile(cls)
    plugin_dir = os.path.dirname(plugin_filepath)
    basename = os.path.splitext(os.path.basename(plugin_filepath))[0]
    filename = basename + ".xml"
    filepath = os.path.join(plugin_dir, "help", filename)
    return load_help_content_from_filepath(filepath)


def publish_plugins_discover(paths=None):
    """Find and return available pyblish plug-ins

    Overridden function from `pyblish` module to be able collect crashed files
    and reason of their crash.

    Arguments:
        paths (list, optional): Paths to discover plug-ins from.
            If no paths are provided, all paths are searched.

    """

    # The only difference with `pyblish.api.discover`
    result = DiscoverResult(pyblish.api.Plugin)

    plugins = dict()
    plugin_names = []

    allow_duplicates = pyblish.plugin.ALLOW_DUPLICATES
    log = pyblish.plugin.log

    # Include plug-ins from registered paths
    if not paths:
        paths = pyblish.plugin.plugin_paths()

    for path in paths:
        path = os.path.normpath(path)
        if not os.path.isdir(path):
            continue

        for fname in os.listdir(path):
            if fname.startswith("_"):
                continue

            abspath = os.path.join(path, fname)

            if not os.path.isfile(abspath):
                continue

            mod_name, mod_ext = os.path.splitext(fname)

            if not mod_ext == ".py":
                continue

            try:
                module = import_filepath(abspath, mod_name)

                # Store reference to original module, to avoid
                # garbage collection from collecting it's global
                # imports, such as `import os`.
                sys.modules[abspath] = module

            except Exception as err:
                result.crashed_file_paths[abspath] = sys.exc_info()

                log.debug("Skipped: \"%s\" (%s)", mod_name, err)
                continue

            for plugin in pyblish.plugin.plugins_from_module(module):
                if not allow_duplicates and plugin.__name__ in plugin_names:
                    result.duplicated_plugins.append(plugin)
                    log.debug("Duplicate plug-in found: %s", plugin)
                    continue

                plugin_names.append(plugin.__name__)

                plugin.__module__ = module.__file__
                key = "{0}.{1}".format(plugin.__module__, plugin.__name__)
                plugins[key] = plugin

    # Include plug-ins from registration.
    # Directly registered plug-ins take precedence.
    for plugin in pyblish.plugin.registered_plugins():
        if not allow_duplicates and plugin.__name__ in plugin_names:
            result.duplicated_plugins.append(plugin)
            log.debug("Duplicate plug-in found: %s", plugin)
            continue

        plugin_names.append(plugin.__name__)

        plugins[plugin.__name__] = plugin

    plugins = list(plugins.values())
    pyblish.plugin.sort(plugins)  # In-place

    # In-place user-defined filter
    for filter_ in pyblish.plugin._registered_plugin_filters:
        filter_(plugins)

    result.plugins = plugins

    return result


def filter_pyblish_plugins(plugins):
    """Pyblish plugin filter which applies OpenPype settings.

    Apply OpenPype settings on discovered plugins. On plugin with implemented
    class method 'def apply_settings(cls, project_settings, system_settings)'
    is called the method. Default behavior looks for plugin name and current
    host name to look for

    Args:
        plugins (List[pyblish.plugin.Plugin]): Discovered plugins on which
            are applied settings.
    """

    log = Logger.get_logger("filter_pyblish_plugins")

    # TODO: Don't use host from 'pyblish.api' but from defined host by us.
    #   - kept becau on farm is probably used host 'shell' which propably
    #       affect how settings are applied there
    host = pyblish.api.current_host()
    project_name = os.environ.get("AVALON_PROJECT")

    project_setting = get_project_settings(project_name)
    system_settings = get_system_settings()

    # iterate over plugins
    for plugin in plugins[:]:
        if hasattr(plugin, "apply_settings"):
            try:
                # Use classmethod 'apply_settings'
                # - can be used to target settings from custom settings place
                # - skip default behavior when successful
                plugin.apply_settings(project_setting, system_settings)
                continue

            except Exception:
                log.warning(
                    (
                        "Failed to apply settings on plugin {}"
                    ).format(plugin.__name__),
                    exc_info=True
                )

        try:
            config_data = (
                project_setting
                [host]
                ["publish"]
                [plugin.__name__]
            )
        except KeyError:
            # host determined from path
            file = os.path.normpath(inspect.getsourcefile(plugin))
            file = os.path.normpath(file)

            split_path = file.split(os.path.sep)
            if len(split_path) < 4:
                log.warning(
                    'plugin path too short to extract host {}'.format(file)
                )
                continue

            host_from_file = split_path[-4]
            plugin_kind = split_path[-2]

            # TODO: change after all plugins are moved one level up
            if host_from_file == "openpype":
                host_from_file = "global"

            try:
                config_data = (
                    project_setting
                    [host_from_file]
                    [plugin_kind]
                    [plugin.__name__]
                )
            except KeyError:
                continue

        for option, value in config_data.items():
            if option == "enabled" and value is False:
                log.info('removing plugin {}'.format(plugin.__name__))
                plugins.remove(plugin)
            else:
                log.info('setting {}:{} on plugin {}'.format(
                    option, value, plugin.__name__))

                setattr(plugin, option, value)


def find_close_plugin(close_plugin_name, log):
    if close_plugin_name:
        plugins = pyblish.api.discover()
        for plugin in plugins:
            if plugin.__name__ == close_plugin_name:
                return plugin

    log.debug("Close plugin not found, app might not close.")


def remote_publish(log, close_plugin_name=None, raise_error=False):
    """Loops through all plugins, logs to console. Used for tests.

        Args:
            log (openpype.lib.Logger)
            close_plugin_name (str): name of plugin with responsibility to
                close host app
    """
    # Error exit as soon as any error occurs.
    error_format = "Failed {plugin.__name__}: {error} -- {error.traceback}"

    close_plugin = find_close_plugin(close_plugin_name, log)

    for result in pyblish.util.publish_iter():
        for record in result["records"]:
            log.info("{}: {}".format(
                result["plugin"].label, record.msg))

        if result["error"]:
            error_message = error_format.format(**result)
            log.error(error_message)
            if close_plugin:  # close host app explicitly after error
                context = pyblish.api.Context()
                close_plugin().process(context)
            if raise_error:
                # Fatal Error is because of Deadline
                error_message = "Fatal Error: " + error_format.format(**result)
                raise RuntimeError(error_message)


def get_errored_instances_from_context(context):
    """Collect failed instances from pyblish context.

    Args:
        context (pyblish.api.Context): Publish context where we're looking
            for failed instances.

    Returns:
        List[pyblish.lib.Instance]: Instances which failed during processing.
    """

    instances = list()
    for result in context.data["results"]:
        if result["instance"] is None:
            # When instance is None we are on the "context" result
            continue

        if result["error"]:
            instances.append(result["instance"])

    return instances


def get_errored_plugins_from_context(context):
    """Collect failed plugins from pyblish context.

    Args:
        context (pyblish.api.Context): Publish context where we're looking
            for failed plugins.

    Returns:
        List[pyblish.api.Plugin]: Plugins which failed during processing.
    """

    plugins = list()
    results = context.data.get("results", [])
    for result in results:
        if result["success"] is True:
            continue
        plugins.append(result["plugin"])

    return plugins


def filter_instances_for_context_plugin(plugin, context):
    """Filter instances on context by context plugin filters.

    This is for cases when context plugin need similar filtering like instance
    plugin have, but for some reason must run on context or should find out
    if there is at least one instance with a family.

    Args:
        plugin (pyblish.api.Plugin): Plugin with filters.
        context (pyblish.api.Context): Pyblish context with insances.

    Returns:
        Iterator[pyblish.lib.Instance]: Iteration of valid instances.
    """

    instances = []
    plugin_families = set()
    all_families = False
    if plugin.families:
        instances = context
        plugin_families = set(plugin.families)
        all_families = "*" in plugin_families

    for instance in instances:
        # Ignore inactive instances
        if (
            not instance.data.get("publish", True)
            or not instance.data.get("active", True)
        ):
            continue

        family = instance.data.get("family")
        families = instance.data.get("families") or []
        if (
            all_families
            or (family and family in plugin_families)
            or any(f in plugin_families for f in families)
        ):
            yield instance


def context_plugin_should_run(plugin, context):
    """Return whether the ContextPlugin should run on the given context.

    This is a helper function to work around a bug pyblish-base#250
    Whenever a ContextPlugin sets specific families it will still trigger even
    when no instances are present that have those families.

    This actually checks it correctly and returns whether it should run.

    Args:
        plugin (pyblish.api.Plugin): Plugin with filters.
        context (pyblish.api.Context): Pyblish context with instances.

    Returns:
        bool: Context plugin should run based on valid instances.
    """

    for _ in filter_instances_for_context_plugin(plugin, context):
        return True
    return False


def get_instance_staging_dir(instance):
    """Unified way how staging dir is stored and created on instances.

    First check if 'stagingDir' is already set in instance data.
    In case there already is new tempdir will not be created.

    It also supports `OPENPYPE_TMPDIR`, so studio can define own temp
    shared repository per project or even per more granular context.
    Template formatting is supported also with optional keys. Folder is
    created in case it doesn't exists.

    Available anatomy formatting keys:
        - root[work | <root name key>]
        - project[name | code]

    Note:
        Staging dir does not have to be necessarily in tempdir so be careful
        about its usage.

    Args:
        instance (pyblish.lib.Instance): Instance for which we want to get
            staging dir.

    Returns:
        str: Path to staging dir of instance.
    """
    staging_dir = instance.data.get('stagingDir')
    if staging_dir:
        return staging_dir

    anatomy = instance.context.data.get("anatomy")

    # get customized tempdir path from `OPENPYPE_TMPDIR` env var
    custom_temp_dir = tempdir.create_custom_tempdir(
        anatomy.project_name, anatomy)

    if custom_temp_dir:
        staging_dir = os.path.normpath(
            tempfile.mkdtemp(
                prefix="pyblish_tmp_",
                dir=custom_temp_dir
            )
        )
    else:
        staging_dir = os.path.normpath(
            tempfile.mkdtemp(prefix="pyblish_tmp_")
        )
    instance.data['stagingDir'] = staging_dir

    return staging_dir


def get_publish_repre_path(instance, repre, only_published=False):
    """Get representation path that can be used for integration.

    When 'only_published' is set to true the validation of path is not
    relevant. In that case we just need what is set in 'published_path'
    as "reference". The reference is not used to get or upload the file but
    for reference where the file was published.

    Args:
        instance (pyblish.Instance): Processed instance object. Used
            for source of staging dir if representation does not have
            filled it.
        repre (dict): Representation on instance which could be and
            could not be integrated with main integrator.
        only_published (bool): Care only about published paths and
            ignore if filepath is not existing anymore.

    Returns:
        str: Path to representation file.
        None: Path is not filled or does not exists.
    """

    published_path = repre.get("published_path")
    if published_path:
        published_path = os.path.normpath(published_path)
        if os.path.exists(published_path):
            return published_path

    if only_published:
        return published_path

    comp_files = repre["files"]
    if isinstance(comp_files, (tuple, list, set)):
        filename = comp_files[0]
    else:
        filename = comp_files

    staging_dir = repre.get("stagingDir")
    if not staging_dir:
        staging_dir = get_instance_staging_dir(instance)

    # Expand the staging dir path in case it's been stored with the root
    # template syntax
    anatomy = instance.context.data["anatomy"]
    staging_dir = anatomy.fill_root(staging_dir)

<<<<<<< HEAD
    src_path = os.path.normpath(os.path.join(staging_dir, filename))
    if os.path.exists(src_path):
        return src_path
    return None
=======
    return staging_dir


def get_published_workfile_instance(context):
    """Find workfile instance in context"""
    for i in context:
        is_workfile = (
            "workfile" in i.data.get("families", []) or
            i.data["family"] == "workfile"
        )
        if not is_workfile:
            continue

        # test if there is instance of workfile waiting
        # to be published.
        if i.data["publish"] is not True:
            continue

        return i


def replace_published_scene(instance, replace_in_path=True):
    """Switch work scene for published scene.
    If rendering/exporting from published scenes is enabled, this will
    replace paths from working scene to published scene.
    Args:
        instance (pyblish.api.Instance): Pyblish instance.
        replace_in_path (bool): if True, it will try to find
            old scene name in path of expected files and replace it
            with name of published scene.
    Returns:
        str: Published scene path.
        None: if no published scene is found.
    Note:
        Published scene path is actually determined from project Anatomy
        as at the time this plugin is running scene can still not be
        published.
    """
    log = Logger.get_logger("published_workfile")
    workfile_instance = get_published_workfile_instance(instance.context)
    if workfile_instance is None:
        return

    # determine published path from Anatomy.
    template_data = workfile_instance.data.get("anatomyData")
    rep = workfile_instance.data["representations"][0]
    template_data["representation"] = rep.get("name")
    template_data["ext"] = rep.get("ext")
    template_data["comment"] = None

    anatomy = instance.context.data['anatomy']
    anatomy_filled = anatomy.format(template_data)
    template_filled = anatomy_filled["publish"]["path"]
    file_path = os.path.normpath(template_filled)

    log.info("Using published scene for render {}".format(file_path))

    if not os.path.exists(file_path):
        log.error("published scene does not exist!")
        raise

    if not replace_in_path:
        return file_path

    # now we need to switch scene in expected files
    # because <scene> token will now point to published
    # scene file and that might differ from current one
    def _clean_name(path):
        return os.path.splitext(os.path.basename(path))[0]

    new_scene = _clean_name(file_path)
    orig_scene = _clean_name(instance.context.data["currentFile"])
    expected_files = instance.data.get("expectedFiles")

    if isinstance(expected_files[0], dict):
        # we have aovs and we need to iterate over them
        new_exp = {}
        for aov, files in expected_files[0].items():
            replaced_files = []
            for f in files:
                replaced_files.append(
                    str(f).replace(orig_scene, new_scene)
                )
            new_exp[aov] = replaced_files
        # [] might be too much here, TODO
        instance.data["expectedFiles"] = [new_exp]
    else:
        new_exp = []
        for f in expected_files:
            new_exp.append(
                str(f).replace(orig_scene, new_scene)
            )
        instance.data["expectedFiles"] = new_exp

    metadata_folder = instance.data.get("publishRenderMetadataFolder")
    if metadata_folder:
        metadata_folder = metadata_folder.replace(orig_scene,
                                                  new_scene)
        instance.data["publishRenderMetadataFolder"] = metadata_folder

    log.info("Scene name was switched {} -> {}".format(
        orig_scene, new_scene
    ))

    return file_path
>>>>>>> 61fe2ac3
<|MERGE_RESOLUTION|>--- conflicted
+++ resolved
@@ -686,13 +686,10 @@
     anatomy = instance.context.data["anatomy"]
     staging_dir = anatomy.fill_root(staging_dir)
 
-<<<<<<< HEAD
     src_path = os.path.normpath(os.path.join(staging_dir, filename))
     if os.path.exists(src_path):
         return src_path
     return None
-=======
-    return staging_dir
 
 
 def get_published_workfile_instance(context):
@@ -796,5 +793,4 @@
         orig_scene, new_scene
     ))
 
-    return file_path
->>>>>>> 61fe2ac3
+    return file_path