# -*- coding: utf-8 -*-
from .base import (
    OpenPypeModule,
    OpenPypeAddOn,
    OpenPypeInterface,

<<<<<<< HEAD
=======
    load_modules,

>>>>>>> bea60dc0
    ModulesManager,
    TrayModulesManager,

    ModuleSettingsDef,
    get_module_settings_defs
)


__all__ = (
    "OpenPypeModule",
    "OpenPypeAddOn",
    "OpenPypeInterface",

    "load_modules",

    "ModulesManager",
    "TrayModulesManager",

    "ModuleSettingsDef",
    "get_module_settings_defs"
)<|MERGE_RESOLUTION|>--- conflicted
+++ resolved
@@ -4,11 +4,8 @@
     OpenPypeAddOn,
     OpenPypeInterface,
 
-<<<<<<< HEAD
-=======
     load_modules,
 
->>>>>>> bea60dc0
     ModulesManager,
     TrayModulesManager,
 
