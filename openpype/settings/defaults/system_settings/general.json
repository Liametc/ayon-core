--- conflicted
+++ resolved
@@ -2,14 +2,6 @@
     "studio_name": "Studio name",
     "studio_code": "stu",
     "environment": {
-<<<<<<< HEAD
-=======
-        "FFMPEG_PATH": {
-            "windows": "{OPENPYPE_REPOS_ROOT}/vendor/bin/ffmpeg_exec/windows/bin",
-            "darwin": "{OPENPYPE_REPOS_ROOT}/vendor/bin/ffmpeg_exec/darwin/bin",
-            "linux": ":{OPENPYPE_REPOS_ROOT}/vendor/bin/ffmpeg_exec/linux"
-        },
->>>>>>> 937cfbce
         "OPENPYPE_OCIO_CONFIG": "{STUDIO_SOFT}/OpenColorIO-Configs",
         "__environment_keys__": {
             "global": [
