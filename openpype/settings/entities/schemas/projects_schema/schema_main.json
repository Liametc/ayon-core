{
    "key": "project",
    "type": "dict",
    "children": [
        {
            "type": "anatomy",
            "key": "project_anatomy",
            "label": "Anatomy",
            "children": [
                {
                    "key": "roots",
                    "label": "Roots",
                    "type": "dict-modifiable",
                    "is_file": true,
                    "is_group": true,
                    "expandable": false,
                    "object_type": {
                        "type": "path",
                        "multiplatform": true
                    }
                },
                {
                    "type": "schema",
                    "name": "schema_anatomy_templates"
                },
                {
                    "type": "schema",
                    "name": "schema_anatomy_attributes"
                },
                {
                    "type": "dict-modifiable",
                    "key": "tasks",
                    "label": "Task types",
                    "is_file": true,
                    "is_group": true,
                    "object_type": {
                        "type": "dict",
                        "children": [
                            {
                                "type": "text",
                                "key": "short_name",
                                "label": "Short name"
                            }
                        ]
                    }
                },
                {
                    "type": "schema",
                    "name": "schema_anatomy_imageio"
                }
            ]
        },
        {
            "type": "dict",
            "key": "project_settings",
            "children": [
                {
                    "type": "schema",
                    "name": "schema_project_global"
                },
                {
                    "type": "schema",
                    "name": "schema_project_ftrack"
                },
                {
                    "type": "schema",
<<<<<<< HEAD
                    "name": "schema_project_shotgrid"
=======
                    "name": "schema_project_kitsu"
>>>>>>> 25fc9d27
                },
                {
                    "type": "schema",
                    "name": "schema_project_deadline"
                },
                {
                    "type": "schema",
                    "name": "schema_project_royalrender"
                },
                {
                    "type": "schema",
                    "name": "schema_project_slack"
                },
                {
                    "type": "schema",
                    "name": "schema_project_maya"
                },
                {
                    "type": "schema",
                    "name": "schema_project_nuke"
                },
                {
                    "type": "schema",
                    "name": "schema_project_hiero"
                },
                {
                    "type": "schema",
                    "name": "schema_project_houdini"
                },
                {
                    "type": "schema",
                    "name": "schema_project_blender"
                },
                {
                    "type": "schema",
                    "name": "schema_project_aftereffects"
                },
                {
                    "type": "schema",
                    "name": "schema_project_photoshop"
                },
                {
                    "type": "schema",
                    "name": "schema_project_harmony"
                },
                {
                    "type": "schema",
                    "name": "schema_project_tvpaint"
                },
                {
                    "type": "schema",
                    "name": "schema_project_celaction"
                },
                {
                    "type": "schema",
                    "name": "schema_project_flame"
                },
                {
                    "type": "schema",
                    "name": "schema_project_resolve"
                },
                {
                    "type": "schema",
                    "name": "schema_project_standalonepublisher"
                },
                {
                    "type": "schema",
                    "name": "schema_project_traypublisher"
                },
                {
                    "type": "schema",
                    "name": "schema_project_webpublisher"
                },
                {
                    "type": "schema",
                    "name": "schema_project_unreal"
                },
                {
                    "type": "dynamic_schema",
                    "name": "project_settings/global"
                }
            ]
        }
    ]
}<|MERGE_RESOLUTION|>--- conflicted
+++ resolved
@@ -64,11 +64,12 @@
                 },
                 {
                     "type": "schema",
-<<<<<<< HEAD
+                },
+                {
                     "name": "schema_project_shotgrid"
-=======
+                },
+                {
                     "name": "schema_project_kitsu"
->>>>>>> 25fc9d27
                 },
                 {
                     "type": "schema",
