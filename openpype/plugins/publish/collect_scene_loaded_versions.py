--- conflicted
+++ resolved
@@ -41,21 +41,13 @@
         loaded_versions = []
         _containers = list(host.ls())
         _repr_ids = [ObjectId(c["representation"]) for c in _containers]
-        repre_docs = io.find(
+        repre_docs = legacy_io.find(
             {"_id": {"$in": _repr_ids}},
             projection={"_id": 1, "parent": 1}
         )
         version_by_repr = {
-<<<<<<< HEAD
             str(doc["_id"]): doc["parent"]
             for doc in repre_docs
-=======
-            str(doc["_id"]): doc["parent"] for doc in
-            legacy_io.find(
-                {"_id": {"$in": _repr_ids}},
-                projection={"parent": 1}
-            )
->>>>>>> 84991dd3
         }
 
         # QUESTION should we add same representation id when loaded multiple
