<#
.SYNOPSIS
  Helper script create distributable OpenPype zip.

.DESCRIPTION
  This script will detect Python installation and run OpenPype to create
  zip. It will create zip from current source code
  version and copy it top `%LOCALAPPDATA%/pypeclub/openpype` if `--path` or `-p`
  argument is not used.

.EXAMPLE

PS> .\create_zip.ps1

.EXAMPLE

To put generated zip to C:\OpenPype directory:
PS> .\create_zip.ps1 --path C:\OpenPype

#>

$current_dir = Get-Location
$script_dir = Split-Path -Path $MyInvocation.MyCommand.Definition -Parent
$openpype_root = (Get-Item $script_dir).parent.FullName

# Install PSWriteColor to support colorized output to terminal
$env:PSModulePath = $env:PSModulePath + ";$($openpype_root)\vendor\powershell"

function Exit-WithCode($exitcode) {
   # Only exit this host process if it's a child of another PowerShell parent process...
   $parentPID = (Get-CimInstance -ClassName Win32_Process -Filter "ProcessId=$PID" | Select-Object -Property ParentProcessId).ParentProcessId
   $parentProcName = (Get-CimInstance -ClassName Win32_Process -Filter "ProcessId=$parentPID" | Select-Object -Property Name).Name
   if ('powershell.exe' -eq $parentProcName) { $host.SetShouldExit($exitcode) }

   exit $exitcode
}


function Show-PSWarning() {
    if ($PSVersionTable.PSVersion.Major -lt 7) {
        Write-Color -Text "!!! ", "You are using old version of PowerShell - ",  "$($PSVersionTable.PSVersion.Major).$($PSVersionTable.PSVersion.Minor)" -Color Red, Yellow, White
        Write-Color -Text "    Please update to at least 7.0 - ", "https://github.com/PowerShell/PowerShell/releases" -Color Yellow, White
        Exit-WithCode 1
    }
}

$env:_INSIDE_OPENPYPE_TOOL = "1"

if (-not (Test-Path 'env:POETRY_HOME')) {
    $env:POETRY_HOME = "$openpype_root\.poetry"
}

Set-Location -Path $openpype_root

$art = @"

             . .   ..     .    ..
        _oOOP3OPP3Op_. .
     .PPpo~.   ..   ~2p.  ..  ....  .  .
    .Ppo . .pPO3Op.. . O:. . . .
   .3Pp . oP3'. 'P33. . 4 ..   .  .   . .. .  .  .
  .~OP    3PO.  .Op3    : . ..  _____  _____  _____
  .P3O  . oP3oP3O3P' . . .   . /    /./    /./    /
   O3:.   O3p~ .       .:. . ./____/./____/ /____/
   'P .   3p3.  oP3~. ..P:. .  . ..  .   . .. .  .  .
  . ':  . Po'  .Opo'. .3O. .  o[ by Pype Club ]]]==- - - .  .
    . '_ ..  .    . _OP3..  .  .https://openpype.io.. .
         ~P3.OPPPO3OP~ . ..  .
           .  ' '. .  .. . . . ..  .

"@

Write-Host $art -ForegroundColor DarkGreen

# Enable if PS 7.x is needed.
# Show-PSWarning

$version_file = Get-Content -Path "$($openpype_root)\openpype\version.py"
$result = [regex]::Matches($version_file, '__version__ = "(?<version>\d+\.\d+.\d+.*)"')
$openpype_version = $result[0].Groups['version'].Value
if (-not $openpype_version) {
  Write-Color -Text "!!! ", "Cannot determine OpenPype version." -Color Yellow, Gray
  Exit-WithCode 1
}

Write-Color -Text ">>> ", "Reading Poetry ... " -Color Green, Gray -NoNewline
if (-not (Test-Path -PathType Container -Path "$($env:POETRY_HOME)\bin")) {
    Write-Color -Text "NOT FOUND" -Color Yellow
    Write-Color -Text "*** ", "We need to install Poetry create virtual env first ..." -Color Yellow, Gray
    & "$openpype_root\tools\create_env.ps1"
} else {
    Write-Color -Text "OK" -Color Green
}

<<<<<<< HEAD
Write-Color -Text ">>> ", "Cleaning cache files ... " -Color Green, Gray -NoNewline
Get-ChildItem $openpype_root -Filter "*.pyc" -Force -Recurse | Where-Object { $_.FullName -inotmatch 'build' } | Remove-Item -Force
Get-ChildItem $openpype_root -Filter "*.pyo" -Force -Recurse | Where-Object { $_.FullName -inotmatch 'build' } | Remove-Item -Force
Get-ChildItem $openpype_root -Filter "__pycache__" -Force -Recurse | Where-Object { $_.FullName -inotmatch 'build' } | Remove-Item -Force -Recurse
Write-Color -Text "OK" -Color green
=======
Write-Host ">>> " -NoNewline -ForegroundColor green
Write-Host "Cleaning cache files ... " -NoNewline
Get-ChildItem $openpype_root -Filter "__pycache__" -Force -Recurse|  Where-Object {( $_.FullName -inotmatch '\\build\\' ) -and ( $_.FullName -inotmatch '\\.venv' )} | Remove-Item -Force -Recurse
Get-ChildItem $openpype_root -Filter "*.pyc" -Force -Recurse | Where-Object {( $_.FullName -inotmatch '\\build\\' ) -and ( $_.FullName -inotmatch '\\.venv' )} | Remove-Item -Force
Get-ChildItem $openpype_root -Filter "*.pyo" -Force -Recurse | Where-Object {( $_.FullName -inotmatch '\\build\\' ) -and ( $_.FullName -inotmatch '\\.venv' )} | Remove-Item -Force
Write-Host "OK" -ForegroundColor green
>>>>>>> a6450f83

Write-Color -Text ">>> ", "Generating zip from current sources ..." -Color Green, Gray
$env:PYTHONPATH="$($openpype_root);$($env:PYTHONPATH)"
$env:OPENPYPE_ROOT="$($openpype_root)"
& "$($env:POETRY_HOME)\bin\poetry" run python "$($openpype_root)\tools\create_zip.py" $ARGS
Set-Location -Path $current_dir<|MERGE_RESOLUTION|>--- conflicted
+++ resolved
@@ -92,20 +92,10 @@
     Write-Color -Text "OK" -Color Green
 }
 
-<<<<<<< HEAD
 Write-Color -Text ">>> ", "Cleaning cache files ... " -Color Green, Gray -NoNewline
-Get-ChildItem $openpype_root -Filter "*.pyc" -Force -Recurse | Where-Object { $_.FullName -inotmatch 'build' } | Remove-Item -Force
-Get-ChildItem $openpype_root -Filter "*.pyo" -Force -Recurse | Where-Object { $_.FullName -inotmatch 'build' } | Remove-Item -Force
-Get-ChildItem $openpype_root -Filter "__pycache__" -Force -Recurse | Where-Object { $_.FullName -inotmatch 'build' } | Remove-Item -Force -Recurse
-Write-Color -Text "OK" -Color green
-=======
-Write-Host ">>> " -NoNewline -ForegroundColor green
-Write-Host "Cleaning cache files ... " -NoNewline
 Get-ChildItem $openpype_root -Filter "__pycache__" -Force -Recurse|  Where-Object {( $_.FullName -inotmatch '\\build\\' ) -and ( $_.FullName -inotmatch '\\.venv' )} | Remove-Item -Force -Recurse
 Get-ChildItem $openpype_root -Filter "*.pyc" -Force -Recurse | Where-Object {( $_.FullName -inotmatch '\\build\\' ) -and ( $_.FullName -inotmatch '\\.venv' )} | Remove-Item -Force
 Get-ChildItem $openpype_root -Filter "*.pyo" -Force -Recurse | Where-Object {( $_.FullName -inotmatch '\\build\\' ) -and ( $_.FullName -inotmatch '\\.venv' )} | Remove-Item -Force
-Write-Host "OK" -ForegroundColor green
->>>>>>> a6450f83
 
 Write-Color -Text ">>> ", "Generating zip from current sources ..." -Color Green, Gray
 $env:PYTHONPATH="$($openpype_root);$($env:PYTHONPATH)"
