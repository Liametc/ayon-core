"""
Requires:
    context     -> anatomy
    context     -> anatomyData

Provides:
    instance    -> publishDir
    instance    -> resourcesDir
"""

import os
import copy

import pyblish.api


class CollectResourcesPath(pyblish.api.InstancePlugin):
    """Generate directory path where the files and resources will be stored.

    Collects folder name and file name from files, if exists, for in-situ
    publishing.
    """

    label = "Collect Resources Path"
    order = pyblish.api.CollectorOrder + 0.495
    families = ["workfile",
                "pointcache",
                "proxyAbc",
                "camera",
                "animation",
                "model",
                "mayaAscii",
                "mayaScene",
                "setdress",
                "layout",
                "ass",
                "vdbcache",
                "scene",
                "vrayproxy",
                "render",
                "prerender",
                "imagesequence",
                "rendersetup",
                "rig",
                "plate",
                "look",
                "mvLook",
                "yetiRig",
                "yeticache",
                "nukenodes",
                "gizmo",
                "source",
                "matchmove",
                "image",
                "source",
                "assembly",
                "fbx",
                "gltf",
                "textures",
                "action",
                "background",
                "effect",
                "staticMesh",
                "skeletalMesh",
                "xgen",
                "yeticacheUE",
                "tycache",
<<<<<<< HEAD
                "tyspline"
=======
                "usd"
>>>>>>> 5640c810
                ]

    def process(self, instance):
        anatomy = instance.context.data["anatomy"]

        template_data = copy.deepcopy(instance.data["anatomyData"])

        # This is for cases of Deprecated anatomy without `folder`
        # TODO remove when all clients have solved this issue
        template_data.update({
            "frame": "FRAME_TEMP",
            "representation": "TEMP"
        })

        publish_templates = anatomy.get_template_item(
            "publish", "default", "directory"
        )
        publish_folder = os.path.normpath(
            publish_templates.format_strict(template_data)
        )
        resources_folder = os.path.join(publish_folder, "resources")

        instance.data["publishDir"] = publish_folder
        instance.data["resourcesDir"] = resources_folder

        self.log.debug("publishDir: \"{}\"".format(publish_folder))
        self.log.debug("resourcesDir: \"{}\"".format(resources_folder))<|MERGE_RESOLUTION|>--- conflicted
+++ resolved
@@ -65,11 +65,8 @@
                 "xgen",
                 "yeticacheUE",
                 "tycache",
-<<<<<<< HEAD
-                "tyspline"
-=======
+                "tyspline",
                 "usd"
->>>>>>> 5640c810
                 ]
 
     def process(self, instance):
