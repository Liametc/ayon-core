--- conflicted
+++ resolved
@@ -18,11 +18,7 @@
     register_loader_plugin_path,
     register_creator_plugin_path,
     register_inventory_action_path,
-<<<<<<< HEAD
-    register_template_placeholder_plugin_path,
-=======
     register_workfile_build_plugin_path,
->>>>>>> a13bfe1c
     AYON_INSTANCE_ID,
     AVALON_INSTANCE_ID,
     AVALON_CONTAINER_ID,
@@ -122,11 +118,7 @@
         register_loader_plugin_path(LOAD_PATH)
         register_creator_plugin_path(CREATE_PATH)
         register_inventory_action_path(INVENTORY_PATH)
-<<<<<<< HEAD
-        register_template_placeholder_plugin_path(WORKFILE_BUILD_PATH)
-=======
         register_workfile_build_plugin_path(WORKFILE_BUILD_PATH)
->>>>>>> a13bfe1c
 
         # Register AYON event for workfiles loading.
         register_event_callback("workio.open_file", check_inventory_versions)
