--- conflicted
+++ resolved
@@ -7,15 +7,10 @@
 from ayon_core.pipeline.publish import (
     RepairAction,
     ValidateContentsOrder,
-<<<<<<< HEAD
     PublishXmlValidationError,
-    OptionalPyblishPluginMixin
-=======
-    PublishValidationError,
     OptionalPyblishPluginMixin,
     get_plugin_settings,
     apply_plugin_settings_automatically
->>>>>>> 2dcf55bd
 )
 
 
