"""Standalone helper functions"""

import os
import copy
from pprint import pformat
import sys
import uuid
import re

import json
import logging
import contextlib
import capture
from .exitstack import ExitStack
from collections import OrderedDict, defaultdict
from math import ceil
from six import string_types

from maya import cmds, mel
from maya.api import OpenMaya

import ayon_api

from ayon_core.settings import get_project_settings
from ayon_core.pipeline import (
    get_current_project_name,
    get_current_folder_path,
    get_current_task_name,
    discover_loader_plugins,
    loaders_from_representation,
    get_representation_path,
    load_container,
    registered_host,
    AVALON_CONTAINER_ID,
    AVALON_INSTANCE_ID,
    AYON_INSTANCE_ID,
    AYON_CONTAINER_ID,
)
from ayon_core.lib import NumberDef
from ayon_core.pipeline.context_tools import get_current_task_entity
from ayon_core.pipeline.create import CreateContext
from ayon_core.lib.profiles_filtering import filter_profiles


self = sys.modules[__name__]
self._parent = None

log = logging.getLogger(__name__)

IS_HEADLESS = not hasattr(cmds, "about") or cmds.about(batch=True)
ATTRIBUTE_DICT = {"int": {"attributeType": "long"},
                  "str": {"dataType": "string"},
                  "unicode": {"dataType": "string"},
                  "float": {"attributeType": "double"},
                  "bool": {"attributeType": "bool"}}

SHAPE_ATTRS = {"castsShadows",
               "receiveShadows",
               "motionBlur",
               "primaryVisibility",
               "smoothShading",
               "visibleInReflections",
               "visibleInRefractions",
               "doubleSided",
               "opposite"}


DEFAULT_MATRIX = [1.0, 0.0, 0.0, 0.0,
                  0.0, 1.0, 0.0, 0.0,
                  0.0, 0.0, 1.0, 0.0,
                  0.0, 0.0, 0.0, 1.0]

# The maya alembic export types
_alembic_options = {
    "startFrame": float,
    "endFrame": float,
    "frameRange": str,  # "start end"; overrides startFrame & endFrame
    "eulerFilter": bool,
    "frameRelativeSample": float,
    "noNormals": bool,
    "renderableOnly": bool,
    "step": float,
    "stripNamespaces": bool,
    "uvWrite": bool,
    "wholeFrameGeo": bool,
    "worldSpace": bool,
    "writeVisibility": bool,
    "writeColorSets": bool,
    "writeFaceSets": bool,
    "writeCreases": bool,  # Maya 2015 Ext1+
    "writeUVSets": bool,   # Maya 2017+
    "dataFormat": str,
    "root": (list, tuple),
    "attr": (list, tuple),
    "attrPrefix": (list, tuple),
    "userAttr": (list, tuple),
    "melPerFrameCallback": str,
    "melPostJobCallback": str,
    "pythonPerFrameCallback": str,
    "pythonPostJobCallback": str,
    "selection": bool
}

INT_FPS = {15, 24, 25, 30, 48, 50, 60, 44100, 48000}
FLOAT_FPS = {23.98, 23.976, 29.97, 47.952, 59.94}


DISPLAY_LIGHTS_ENUM = [
    {"label": "Use Project Settings", "value": "project_settings"},
    {"label": "Default Lighting", "value": "default"},
    {"label": "All Lights", "value": "all"},
    {"label": "Selected Lights", "value": "selected"},
    {"label": "Flat Lighting", "value": "flat"},
    {"label": "No Lights", "value": "none"}
]


def get_main_window():
    """Acquire Maya's main window"""
    from qtpy import QtWidgets

    if self._parent is None:
        self._parent = {
            widget.objectName(): widget
            for widget in QtWidgets.QApplication.topLevelWidgets()
        }["MayaWindow"]
    return self._parent


@contextlib.contextmanager
def suspended_refresh(suspend=True):
    """Suspend viewport refreshes

    cmds.ogs(pause=True) is a toggle so we can't pass False.
    """
    if IS_HEADLESS:
        yield
        return

    original_state = cmds.ogs(query=True, pause=True)
    try:
        if suspend and not original_state:
            cmds.ogs(pause=True)
        yield
    finally:
        if suspend and not original_state:
            cmds.ogs(pause=True)


@contextlib.contextmanager
def maintained_selection():
    """Maintain selection during context

    Example:
        >>> scene = cmds.file(new=True, force=True)
        >>> node = cmds.createNode("transform", name="Test")
        >>> cmds.select("persp")
        >>> with maintained_selection():
        ...     cmds.select("Test", replace=True)
        >>> "Test" in cmds.ls(selection=True)
        False

    """

    previous_selection = cmds.ls(selection=True)
    try:
        yield
    finally:
        if previous_selection:
            cmds.select(previous_selection,
                        replace=True,
                        noExpand=True)
        else:
            cmds.select(clear=True)


def reload_all_udim_tile_previews():
    """Regenerate all UDIM tile preview in texture file"""
    for texture_file in cmds.ls(type="file"):
        if cmds.getAttr("{}.uvTilingMode".format(texture_file)) > 0:
            cmds.ogs(regenerateUVTilePreview=texture_file)


@contextlib.contextmanager
def panel_camera(panel, camera):
    """Set modelPanel's camera during the context.

    Arguments:
        panel (str): modelPanel name.
        camera (str): camera name.

    """
    original_camera = cmds.modelPanel(panel, query=True, camera=True)
    try:
        cmds.modelPanel(panel, edit=True, camera=camera)
        yield
    finally:
        cmds.modelPanel(panel, edit=True, camera=original_camera)


def render_capture_preset(preset):
    """Capture playblast with a preset.

    To generate the preset use `generate_capture_preset`.

    Args:
        preset (dict): preset options

    Returns:
        str: Output path of `capture.capture`
    """

    # Force a refresh at the start of the timeline
    # TODO (Question): Why do we need to do this? What bug does it solve?
    #   Is this for simulations?
    cmds.refresh(force=True)
    refresh_frame_int = int(cmds.playbackOptions(query=True, minTime=True))
    cmds.currentTime(refresh_frame_int - 1, edit=True)
    cmds.currentTime(refresh_frame_int, edit=True)
    log.debug(
        "Using preset: {}".format(
            json.dumps(preset, indent=4, sort_keys=True)
        )
    )
    preset = copy.deepcopy(preset)
    # not supported by `capture` so we pop it off of the preset
    reload_textures = preset["viewport_options"].pop("loadTextures", False)
    panel = preset.pop("panel")
    with ExitStack() as stack:
        stack.enter_context(maintained_time())
        stack.enter_context(panel_camera(panel, preset["camera"]))
        stack.enter_context(viewport_default_options(panel, preset))
        if reload_textures:
            # Force immediate texture loading when to ensure
            # all textures have loaded before the playblast starts
            stack.enter_context(material_loading_mode(mode="immediate"))
            # Regenerate all UDIM tiles previews
            reload_all_udim_tile_previews()
        path = capture.capture(log=self.log, **preset)

    return path


def generate_capture_preset(instance, camera, path,
                            start=None, end=None, capture_preset=None):
    """Function for getting all the data of preset options for
    playblast capturing

    Args:
        instance (pyblish.api.Instance): instance
        camera (str): review camera
        path (str): filepath
        start (int): frameStart
        end (int): frameEnd
        capture_preset (dict): capture preset

    Returns:
        dict: Resulting preset
    """
    preset = load_capture_preset(data=capture_preset)

    preset["camera"] = camera
    preset["start_frame"] = start
    preset["end_frame"] = end
    preset["filename"] = path
    preset["overwrite"] = True
    preset["panel"] = instance.data["panel"]

    # Disable viewer since we use the rendering logic for publishing
    # We don't want to open the generated playblast in a viewer directly.
    preset["viewer"] = False

    # "isolate_view" will already have been applied at creation, so we'll
    # ignore it here.
    preset.pop("isolate_view")

    # Set resolution variables from capture presets
    width_preset = capture_preset["Resolution"]["width"]
    height_preset = capture_preset["Resolution"]["height"]

    # Set resolution variables from folder values
    folder_attributes = instance.data["folderEntity"]["attrib"]
    folder_width = folder_attributes.get("resolutionWidth")
    folder_height = folder_attributes.get("resolutionHeight")
    review_instance_width = instance.data.get("review_width")
    review_instance_height = instance.data.get("review_height")

    # Use resolution from instance if review width/height is set
    # Otherwise use the resolution from preset if it has non-zero values
    # Otherwise fall back to folder width x height
    # Else define no width, then `capture.capture` will use render resolution
    if review_instance_width and review_instance_height:
        preset["width"] = review_instance_width
        preset["height"] = review_instance_height
    elif width_preset and height_preset:
        preset["width"] = width_preset
        preset["height"] = height_preset
    elif folder_width and folder_height:
        preset["width"] = folder_width
        preset["height"] = folder_height

    # Isolate view is requested by having objects in the set besides a
    # camera. If there is only 1 member it'll be the camera because we
    # validate to have 1 camera only.
    if instance.data["isolate"] and len(instance.data["setMembers"]) > 1:
        preset["isolate"] = instance.data["setMembers"]

    # Override camera options
    # Enforce persisting camera depth of field
    camera_options = preset.setdefault("camera_options", {})
    camera_options["depthOfField"] = cmds.getAttr(
        "{0}.depthOfField".format(camera)
    )

    # Use Pan/Zoom from instance data instead of from preset
    preset.pop("pan_zoom", None)
    camera_options["panZoomEnabled"] = instance.data["panZoom"]

    # Override viewport options by instance data
    viewport_options = preset.setdefault("viewport_options", {})
    viewport_options["displayLights"] = instance.data["displayLights"]
    viewport_options["imagePlane"] = instance.data.get("imagePlane", True)

    # Override transparency if requested.
    transparency = instance.data.get("transparency", 0)
    if transparency != 0:
        preset["viewport2_options"]["transparencyAlgorithm"] = transparency

    # Update preset with current panel setting
    # if override_viewport_options is turned off
    if not capture_preset["ViewportOptions"]["override_viewport_options"]:
        panel_preset = capture.parse_view(preset["panel"])
        panel_preset.pop("camera")
        preset.update(panel_preset)

    return preset


@contextlib.contextmanager
def viewport_default_options(panel, preset):
    """Context manager used by `render_capture_preset`.

    We need to explicitly enable some viewport changes so the viewport is
    refreshed ahead of playblasting.

    """
    # TODO: Clarify in the docstring WHY we need to set it ahead of
    #  playblasting. What issues does it solve?
    viewport_defaults = {}
    try:
        keys = [
            "useDefaultMaterial",
            "wireframeOnShaded",
            "xray",
            "jointXray",
            "backfaceCulling",
            "textures"
        ]
        for key in keys:
            viewport_defaults[key] = cmds.modelEditor(
                panel, query=True, **{key: True}
            )
            if preset["viewport_options"].get(key):
                cmds.modelEditor(
                    panel, edit=True, **{key: True}
                )
        yield
    finally:
        # Restoring viewport options.
        if viewport_defaults:
            cmds.modelEditor(
                panel, edit=True, **viewport_defaults
            )


@contextlib.contextmanager
def material_loading_mode(mode="immediate"):
    """Set material loading mode during context"""
    original = cmds.displayPref(query=True, materialLoadingMode=True)
    cmds.displayPref(materialLoadingMode=mode)
    try:
        yield
    finally:
        cmds.displayPref(materialLoadingMode=original)


def get_namespace(node):
    """Return namespace of given node"""
    node_name = node.rsplit("|", 1)[-1]
    if ":" in node_name:
        return node_name.rsplit(":", 1)[0]
    else:
        return ""


def strip_namespace(node, namespace):
    """Strip given namespace from node path.

    The namespace will only be stripped from names
    if it starts with that namespace. If the namespace
    occurs within another namespace it's not removed.

    Examples:
        >>> strip_namespace("namespace:node", namespace="namespace:")
        "node"
        >>> strip_namespace("hello:world:node", namespace="hello:world")
        "node"
        >>> strip_namespace("hello:world:node", namespace="hello")
        "world:node"
        >>> strip_namespace("hello:world:node", namespace="world")
        "hello:world:node"
        >>> strip_namespace("ns:group|ns:node", namespace="ns")
        "group|node"

    Returns:
        str: Node name without given starting namespace.

    """

    # Ensure namespace ends with `:`
    if not namespace.endswith(":"):
        namespace = "{}:".format(namespace)

    # The long path for a node can also have the namespace
    # in its parents so we need to remove it from each
    return "|".join(
        name[len(namespace):] if name.startswith(namespace) else name
        for name in node.split("|")
    )


def get_custom_namespace(custom_namespace):
    """Return unique namespace.

    The input namespace can contain a single group
    of '#' number tokens to indicate where the namespace's
    unique index should go. The amount of tokens defines
    the zero padding of the number, e.g ### turns into 001.

    Warning: Note that a namespace will always be
        prefixed with a _ if it starts with a digit

    Example:
        >>> get_custom_namespace("myspace_##_")
        # myspace_01_
        >>> get_custom_namespace("##_myspace")
        # _01_myspace
        >>> get_custom_namespace("myspace##")
        # myspace01

    """
    split = re.split("([#]+)", custom_namespace, 1)

    if len(split) == 3:
        base, padding, suffix = split
        padding = "%0{}d".format(len(padding))
    else:
        base = split[0]
        padding = "%02d"  # default padding
        suffix = ""

    return unique_namespace(
        base,
        format=padding,
        prefix="_" if not base or base[0].isdigit() else "",
        suffix=suffix
    )


def unique_namespace(namespace, format="%02d", prefix="", suffix=""):
    """Return unique namespace

    Arguments:
        namespace (str): Name of namespace to consider
        format (str, optional): Formatting of the given iteration number
        suffix (str, optional): Only consider namespaces with this suffix.

    >>> unique_namespace("bar")
    # bar01
    >>> unique_namespace(":hello")
    # :hello01
    >>> unique_namespace("bar:", suffix="_NS")
    # bar01_NS:

    """

    def current_namespace():
        current = cmds.namespaceInfo(currentNamespace=True,
                                     absoluteName=True)
        # When inside a namespace Maya adds no trailing :
        if not current.endswith(":"):
            current += ":"
        return current

    # Always check against the absolute namespace root
    # There's no clash with :x if we're defining namespace :a:x
    ROOT = ":" if namespace.startswith(":") else current_namespace()

    # Strip trailing `:` tokens since we might want to add a suffix
    start = ":" if namespace.startswith(":") else ""
    end = ":" if namespace.endswith(":") else ""
    namespace = namespace.strip(":")
    if ":" in namespace:
        # Split off any nesting that we don't uniqify anyway.
        parents, namespace = namespace.rsplit(":", 1)
        start += parents + ":"
        ROOT += start

    def exists(n):
        # Check for clash with nodes and namespaces
        fullpath = ROOT + n
        return cmds.objExists(fullpath) or cmds.namespace(exists=fullpath)

    iteration = 1
    while True:
        nr_namespace = namespace + format % iteration
        unique = prefix + nr_namespace + suffix

        if not exists(unique):
            return start + unique + end

        iteration += 1


def read(node):
    """Return user-defined attributes from `node`"""

    data = dict()

    for attr in cmds.listAttr(node, userDefined=True) or list():
        try:
            value = cmds.getAttr(node + "." + attr, asString=True)

        except RuntimeError:
            # For Message type attribute or others that have connections,
            # take source node name as value.
            source = cmds.listConnections(node + "." + attr,
                                          source=True,
                                          destination=False)
            source = cmds.ls(source, long=True) or [None]
            value = source[0]

        except ValueError:
            # Some attributes cannot be read directly,
            # such as mesh and color attributes. These
            # are considered non-essential to this
            # particular publishing pipeline.
            value = None

        data[attr] = value

    return data


def matrix_equals(a, b, tolerance=1e-10):
    """
    Compares two matrices with an imperfection tolerance

    Args:
        a (list, tuple): the matrix to check
        b (list, tuple): the matrix to check against
        tolerance (float): the precision of the differences

    Returns:
        bool : True or False

    """
    if not all(abs(x - y) < tolerance for x, y in zip(a, b)):
        return False
    return True


def float_round(num, places=0, direction=ceil):
    return direction(num * (10**places)) / float(10**places)


def pairwise(iterable):
    """s -> (s0,s1), (s2,s3), (s4, s5), ..."""
    from six.moves import zip

    a = iter(iterable)
    return zip(a, a)


def collect_animation_defs(fps=False):
    """Get the basic animation attribute definitions for the publisher.

    Returns:
        OrderedDict

    """

    # get scene values as defaults
    frame_start = cmds.playbackOptions(query=True, minTime=True)
    frame_end = cmds.playbackOptions(query=True, maxTime=True)
    frame_start_handle = cmds.playbackOptions(
        query=True, animationStartTime=True
    )
    frame_end_handle = cmds.playbackOptions(query=True, animationEndTime=True)

    handle_start = frame_start - frame_start_handle
    handle_end = frame_end_handle - frame_end

    # build attributes
    defs = [
        NumberDef("frameStart",
                  label="Frame Start",
                  default=frame_start,
                  decimals=0),
        NumberDef("frameEnd",
                  label="Frame End",
                  default=frame_end,
                  decimals=0),
        NumberDef("handleStart",
                  label="Handle Start",
                  default=handle_start,
                  decimals=0),
        NumberDef("handleEnd",
                  label="Handle End",
                  default=handle_end,
                  decimals=0),
        NumberDef("step",
                  label="Step size",
                  tooltip="A smaller step size means more samples and larger "
                          "output files.\n"
                          "A 1.0 step size is a single sample every frame.\n"
                          "A 0.5 step size is two samples per frame.\n"
                          "A 0.2 step size is five samples per frame.",
                  default=1.0,
                  decimals=3),
    ]

    if fps:
        current_fps = mel.eval('currentTimeUnitToFPS()')
        fps_def = NumberDef(
            "fps", label="FPS", default=current_fps, decimals=5
        )
        defs.append(fps_def)

    return defs


def imprint(node, data):
    """Write `data` to `node` as userDefined attributes

    Arguments:
        node (str): Long name of node
        data (dict): Dictionary of key/value pairs

    Example:
        >>> from maya import cmds
        >>> def compute():
        ...   return 6
        ...
        >>> cube, generator = cmds.polyCube()
        >>> imprint(cube, {
        ...   "regularString": "myFamily",
        ...   "computedValue": lambda: compute()
        ... })
        ...
        >>> cmds.getAttr(cube + ".computedValue")
        6

    """

    for key, value in data.items():

        if callable(value):
            # Support values evaluated at imprint
            value = value()

        if isinstance(value, bool):
            add_type = {"attributeType": "bool"}
            set_type = {"keyable": False, "channelBox": True}
        elif isinstance(value, string_types):
            add_type = {"dataType": "string"}
            set_type = {"type": "string"}
        elif isinstance(value, int):
            add_type = {"attributeType": "long"}
            set_type = {"keyable": False, "channelBox": True}
        elif isinstance(value, float):
            add_type = {"attributeType": "double"}
            set_type = {"keyable": False, "channelBox": True}
        elif isinstance(value, (list, tuple)):
            add_type = {"attributeType": "enum", "enumName": ":".join(value)}
            set_type = {"keyable": False, "channelBox": True}
            value = 0  # enum default
        else:
            raise TypeError("Unsupported type: %r" % type(value))

        cmds.addAttr(node, longName=key, **add_type)
        cmds.setAttr(node + "." + key, value, **set_type)


def lsattr(attr, value=None):
    """Return nodes matching `key` and `value`

    Arguments:
        attr (str): Name of Maya attribute
        value (object, optional): Value of attribute. If none
            is provided, return all nodes with this attribute.

    Example:
        >> lsattr("id", "myId")
        ["myNode"]
        >> lsattr("id")
        ["myNode", "myOtherNode"]

    """

    if value is None:
        return cmds.ls("*.%s" % attr,
                       recursive=True,
                       objectsOnly=True,
                       long=True)
    return lsattrs({attr: value})


def lsattrs(attrs):
    """Return nodes with the given attribute(s).

    Arguments:
        attrs (dict): Name and value pairs of expected matches

    Example:
        >>> # Return nodes with an `age` of five.
        >>> lsattrs({"age": "five"})
        >>> # Return nodes with both `age` and `color` of five and blue.
        >>> lsattrs({"age": "five", "color": "blue"})

    Return:
         list: matching nodes.

    """

    dep_fn = OpenMaya.MFnDependencyNode()
    dag_fn = OpenMaya.MFnDagNode()
    selection_list = OpenMaya.MSelectionList()

    first_attr = next(iter(attrs))

    try:
        selection_list.add("*.{0}".format(first_attr),
                           searchChildNamespaces=True)
    except RuntimeError as exc:
        if str(exc).endswith("Object does not exist"):
            return []

    matches = set()
    for i in range(selection_list.length()):
        node = selection_list.getDependNode(i)
        if node.hasFn(OpenMaya.MFn.kDagNode):
            fn_node = dag_fn.setObject(node)
            full_path_names = [path.fullPathName()
                               for path in fn_node.getAllPaths()]
        else:
            fn_node = dep_fn.setObject(node)
            full_path_names = [fn_node.name()]

        for attr in attrs:
            try:
                plug = fn_node.findPlug(attr, True)
                if plug.asString() != attrs[attr]:
                    break
            except RuntimeError:
                break
        else:
            matches.update(full_path_names)

    return list(matches)


@contextlib.contextmanager
def attribute_values(attr_values):
    """Remaps node attributes to values during context.

    Arguments:
        attr_values (dict): Dictionary with (attr, value)

    """

    original = [(attr, cmds.getAttr(attr)) for attr in attr_values]
    try:
        for attr, value in attr_values.items():
            if isinstance(value, string_types):
                cmds.setAttr(attr, value, type="string")
            else:
                cmds.setAttr(attr, value)
        yield
    finally:
        for attr, value in original:
            if isinstance(value, string_types):
                cmds.setAttr(attr, value, type="string")
            elif value is None and cmds.getAttr(attr, type=True) == "string":
                # In some cases the maya.cmds.getAttr command returns None
                # for string attributes but this value cannot assigned.
                # Note: After setting it once to "" it will then return ""
                #       instead of None. So this would only happen once.
                cmds.setAttr(attr, "", type="string")
            else:
                cmds.setAttr(attr, value)


@contextlib.contextmanager
def keytangent_default(in_tangent_type='auto',
                       out_tangent_type='auto'):
    """Set the default keyTangent for new keys during this context"""

    original_itt = cmds.keyTangent(query=True, g=True, itt=True)[0]
    original_ott = cmds.keyTangent(query=True, g=True, ott=True)[0]
    cmds.keyTangent(g=True, itt=in_tangent_type)
    cmds.keyTangent(g=True, ott=out_tangent_type)
    try:
        yield
    finally:
        cmds.keyTangent(g=True, itt=original_itt)
        cmds.keyTangent(g=True, ott=original_ott)


@contextlib.contextmanager
def undo_chunk():
    """Open a undo chunk during context."""

    try:
        cmds.undoInfo(openChunk=True)
        yield
    finally:
        cmds.undoInfo(closeChunk=True)


@contextlib.contextmanager
def evaluation(mode="off"):
    """Set the evaluation manager during context.

    Arguments:
        mode (str): The mode to apply during context.
            "off": The standard DG evaluation (stable)
            "serial": A serial DG evaluation
            "parallel": The Maya 2016+ parallel evaluation

    """

    original = cmds.evaluationManager(query=True, mode=1)[0]
    try:
        cmds.evaluationManager(mode=mode)
        yield
    finally:
        cmds.evaluationManager(mode=original)


@contextlib.contextmanager
def empty_sets(sets, force=False):
    """Remove all members of the sets during the context"""

    assert isinstance(sets, (list, tuple))

    original = dict()
    original_connections = []

    # Store original state
    for obj_set in sets:
        members = cmds.sets(obj_set, query=True)
        original[obj_set] = members

    try:
        for obj_set in sets:
            cmds.sets(clear=obj_set)
            if force:
                # Break all connections if force is enabled, this way we
                # prevent Maya from exporting any reference nodes which are
                # connected with placeHolder[x] attributes
                plug = "%s.dagSetMembers" % obj_set
                connections = cmds.listConnections(plug,
                                                   source=True,
                                                   destination=False,
                                                   plugs=True,
                                                   connections=True) or []
                original_connections.extend(connections)
                for dest, src in pairwise(connections):
                    cmds.disconnectAttr(src, dest)
        yield
    finally:

        for dest, src in pairwise(original_connections):
            cmds.connectAttr(src, dest)

        # Restore original members
        _iteritems = getattr(original, "iteritems", original.items)
        for origin_set, members in _iteritems():
            cmds.sets(members, forceElement=origin_set)


@contextlib.contextmanager
def renderlayer(layer):
    """Set the renderlayer during the context

    Arguments:
        layer (str): Name of layer to switch to.

    """

    original = cmds.editRenderLayerGlobals(query=True,
                                           currentRenderLayer=True)

    try:
        cmds.editRenderLayerGlobals(currentRenderLayer=layer)
        yield
    finally:
        cmds.editRenderLayerGlobals(currentRenderLayer=original)


class delete_after(object):
    """Context Manager that will delete collected nodes after exit.

    This allows to ensure the nodes added to the context are deleted
    afterwards. This is useful if you want to ensure nodes are deleted
    even if an error is raised.

    Examples:
        with delete_after() as delete_bin:
            cube = maya.cmds.polyCube()
            delete_bin.extend(cube)
            # cube exists
        # cube deleted

    """

    def __init__(self, nodes=None):

        self._nodes = list()

        if nodes:
            self.extend(nodes)

    def append(self, node):
        self._nodes.append(node)

    def extend(self, nodes):
        self._nodes.extend(nodes)

    def __iter__(self):
        return iter(self._nodes)

    def __enter__(self):
        return self

    def __exit__(self, type, value, traceback):
        if self._nodes:
            cmds.delete(self._nodes)


def get_current_renderlayer():
    return cmds.editRenderLayerGlobals(query=True, currentRenderLayer=True)


def get_renderer(layer):
    with renderlayer(layer):
        return cmds.getAttr("defaultRenderGlobals.currentRenderer")


@contextlib.contextmanager
def no_undo(flush=False):
    """Disable the undo queue during the context

    Arguments:
        flush (bool): When True the undo queue will be emptied when returning
            from the context losing all undo history. Defaults to False.

    """
    original = cmds.undoInfo(query=True, state=True)
    keyword = 'state' if flush else 'stateWithoutFlush'

    try:
        cmds.undoInfo(**{keyword: False})
        yield
    finally:
        cmds.undoInfo(**{keyword: original})


def get_shader_assignments_from_shapes(shapes, components=True):
    """Return the shape assignment per related shading engines.

    Returns a dictionary where the keys are shadingGroups and the values are
    lists of assigned shapes or shape-components.

    Since `maya.cmds.sets` returns shader members on the shapes as components
    on the transform we correct that in this method too.

    For the 'shapes' this will return a dictionary like:
        {
            "shadingEngineX": ["nodeX", "nodeY"],
            "shadingEngineY": ["nodeA", "nodeB"]
        }

    Args:
        shapes (list): The shapes to collect the assignments for.
        components (bool): Whether to include the component assignments.

    Returns:
        dict: The {shadingEngine: shapes} relationships

    """

    shapes = cmds.ls(shapes,
                     long=True,
                     shapes=True,
                     objectsOnly=True)
    if not shapes:
        return {}

    # Collect shading engines and their shapes
    assignments = defaultdict(list)
    for shape in shapes:

        # Get unique shading groups for the shape
        shading_groups = cmds.listConnections(shape,
                                              source=False,
                                              destination=True,
                                              plugs=False,
                                              connections=False,
                                              type="shadingEngine") or []
        shading_groups = list(set(shading_groups))
        for shading_group in shading_groups:
            assignments[shading_group].append(shape)

    if components:
        # Note: Components returned from maya.cmds.sets are "listed" as if
        # being assigned to the transform like: pCube1.f[0] as opposed
        # to pCubeShape1.f[0] so we correct that here too.

        # Build a mapping from parent to shapes to include in lookup.
        transforms = {shape.rsplit("|", 1)[0]: shape for shape in shapes}
        lookup = set(shapes) | set(transforms.keys())

        component_assignments = defaultdict(list)
        for shading_group in assignments.keys():
            members = cmds.ls(cmds.sets(shading_group, query=True), long=True)
            for member in members:

                node = member.split(".", 1)[0]
                if node not in lookup:
                    continue

                # Component
                if "." in member:

                    # Fix transform to shape as shaders are assigned to shapes
                    if node in transforms:
                        shape = transforms[node]
                        component = member.split(".", 1)[1]
                        member = "{0}.{1}".format(shape, component)

                component_assignments[shading_group].append(member)
        assignments = component_assignments

    return dict(assignments)


@contextlib.contextmanager
def shader(nodes, shadingEngine="initialShadingGroup"):
    """Assign a shader to nodes during the context"""

    shapes = cmds.ls(nodes, dag=1, objectsOnly=1, shapes=1, long=1)
    original = get_shader_assignments_from_shapes(shapes)

    try:
        # Assign override shader
        if shapes:
            cmds.sets(shapes, edit=True, forceElement=shadingEngine)
        yield
    finally:

        # Assign original shaders
        for sg, members in original.items():
            if members:
                cmds.sets(members, edit=True, forceElement=sg)


@contextlib.contextmanager
def displaySmoothness(nodes,
                      divisionsU=0,
                      divisionsV=0,
                      pointsWire=4,
                      pointsShaded=1,
                      polygonObject=1):
    """Set the displaySmoothness during the context"""

    # Ensure only non-intermediate shapes
    nodes = cmds.ls(nodes,
                    dag=1,
                    shapes=1,
                    long=1,
                    noIntermediate=True)

    def parse(node):
        """Parse the current state of a node"""
        state = {}
        for key in ["divisionsU",
                    "divisionsV",
                    "pointsWire",
                    "pointsShaded",
                    "polygonObject"]:
            value = cmds.displaySmoothness(node, query=1, **{key: True})
            if value is not None:
                state[key] = value[0]
        return state

    originals = dict((node, parse(node)) for node in nodes)

    try:
        # Apply current state
        cmds.displaySmoothness(nodes,
                               divisionsU=divisionsU,
                               divisionsV=divisionsV,
                               pointsWire=pointsWire,
                               pointsShaded=pointsShaded,
                               polygonObject=polygonObject)
        yield
    finally:
        # Revert state
        _iteritems = getattr(originals, "iteritems", originals.items)
        for node, state in _iteritems():
            if state:
                cmds.displaySmoothness(node, **state)


@contextlib.contextmanager
def no_display_layers(nodes):
    """Ensure nodes are not in a displayLayer during context.

    Arguments:
        nodes (list): The nodes to remove from any display layer.

    """

    # Ensure long names
    nodes = cmds.ls(nodes, long=True)

    # Get the original state
    lookup = set(nodes)
    original = {}
    for layer in cmds.ls(type='displayLayer'):

        # Skip default layer
        if layer == "defaultLayer":
            continue

        members = cmds.editDisplayLayerMembers(layer,
                                               query=True,
                                               fullNames=True)
        if not members:
            continue
        members = set(members)

        included = lookup.intersection(members)
        if included:
            original[layer] = list(included)

    try:
        # Add all nodes to default layer
        cmds.editDisplayLayerMembers("defaultLayer", nodes, noRecurse=True)
        yield
    finally:
        # Restore original members
        _iteritems = getattr(original, "iteritems", original.items)
        for layer, members in _iteritems():
            cmds.editDisplayLayerMembers(layer, members, noRecurse=True)


@contextlib.contextmanager
def namespaced(namespace, new=True, relative_names=None):
    """Work inside namespace during context

    Args:
        new (bool): When enabled this will rename the namespace to a unique
            namespace if the input namespace already exists.

    Yields:
        str: The namespace that is used during the context

    """
    original = cmds.namespaceInfo(cur=True, absoluteName=True)
    original_relative_names = cmds.namespace(query=True, relativeNames=True)
    if new:
        namespace = unique_namespace(namespace)
        cmds.namespace(add=namespace)
    if relative_names is not None:
        cmds.namespace(relativeNames=relative_names)
    try:
        cmds.namespace(set=namespace)
        yield namespace
    finally:
        cmds.namespace(set=original)
        if relative_names is not None:
            cmds.namespace(relativeNames=original_relative_names)


@contextlib.contextmanager
def maintained_selection_api():
    """Maintain selection using the Maya Python API.

    Warning: This is *not* added to the undo stack.

    """
    original = OpenMaya.MGlobal.getActiveSelectionList()
    try:
        yield
    finally:
        OpenMaya.MGlobal.setActiveSelectionList(original)


@contextlib.contextmanager
def tool(context):
    """Set a tool context during the context manager.

    """
    original = cmds.currentCtx()
    try:
        cmds.setToolTo(context)
        yield
    finally:
        cmds.setToolTo(original)


def polyConstraint(components, *args, **kwargs):
    """Return the list of *components* with the constraints applied.

    A wrapper around Maya's `polySelectConstraint` to retrieve its results as
    a list without altering selections. For a list of possible constraints
    see `maya.cmds.polySelectConstraint` documentation.

    Arguments:
        components (list): List of components of polygon meshes

    Returns:
        list: The list of components filtered by the given constraints.

    """

    kwargs.pop('mode', None)

    with no_undo(flush=False):
        # Reverting selection to the original selection using
        # `maya.cmds.select` can be slow in rare cases where previously
        # `maya.cmds.polySelectConstraint` had set constrain to "All and Next"
        # and the "Random" setting was activated. To work around this we
        # revert to the original selection using the Maya API. This is safe
        # since we're not generating any undo change anyway.
        with tool("selectSuperContext"):
            # Selection can be very slow when in a manipulator mode.
            # So we force the selection context which is fast.
            with maintained_selection_api():
                # Apply constraint using mode=2 (current and next) so
                # it applies to the selection made before it; because just
                # a `maya.cmds.select()` call will not trigger the constraint.
                with reset_polySelectConstraint():
                    cmds.select(components, r=1, noExpand=True)
                    cmds.polySelectConstraint(*args, mode=2, **kwargs)
                    result = cmds.ls(selection=True)
                    cmds.select(clear=True)
                    return result


@contextlib.contextmanager
def reset_polySelectConstraint(reset=True):
    """Context during which the given polyConstraint settings are disabled.

    The original settings are restored after the context.

    """

    original = cmds.polySelectConstraint(query=True, stateString=True)

    try:
        if reset:
            # Ensure command is available in mel
            # This can happen when running standalone
            if not mel.eval("exists resetPolySelectConstraint"):
                mel.eval("source polygonConstraint")

            # Reset all parameters
            mel.eval("resetPolySelectConstraint;")
        cmds.polySelectConstraint(disable=True)
        yield
    finally:
        mel.eval(original)


def is_visible(node,
               displayLayer=True,
               intermediateObject=True,
               parentHidden=True,
               visibility=True):
    """Is `node` visible?

    Returns whether a node is hidden by one of the following methods:
    - The node exists (always checked)
    - The node must be a dagNode (always checked)
    - The node's visibility is off.
    - The node is set as intermediate Object.
    - The node is in a disabled displayLayer.
    - Whether any of its parent nodes is hidden.

    Roughly based on: http://ewertb.soundlinker.com/mel/mel.098.php

    Returns:
        bool: Whether the node is visible in the scene

    """

    # Only existing objects can be visible
    if not cmds.objExists(node):
        return False

    # Only dagNodes can be visible
    if not cmds.objectType(node, isAType='dagNode'):
        return False

    if visibility:
        if not cmds.getAttr('{0}.visibility'.format(node)):
            return False

    if intermediateObject and cmds.objectType(node, isAType='shape'):
        if cmds.getAttr('{0}.intermediateObject'.format(node)):
            return False

    if displayLayer:
        # Display layers set overrideEnabled and overrideVisibility on members
        if cmds.attributeQuery('overrideEnabled', node=node, exists=True):
            override_enabled = cmds.getAttr('{}.overrideEnabled'.format(node))
            override_visibility = cmds.getAttr('{}.overrideVisibility'.format(
                node))
            if override_enabled and override_visibility:
                return False

    if parentHidden:
        parents = cmds.listRelatives(node, parent=True, fullPath=True)
        if parents:
            parent = parents[0]
            if not is_visible(parent,
                              displayLayer=displayLayer,
                              intermediateObject=False,
                              parentHidden=parentHidden,
                              visibility=visibility):
                return False

    return True


def extract_alembic(file,
                    startFrame=None,
                    endFrame=None,
                    selection=True,
                    uvWrite=True,
                    eulerFilter=True,
                    dataFormat="ogawa",
                    verbose=False,
                    **kwargs):
    """Extract a single Alembic Cache.

    This extracts an Alembic cache using the `-selection` flag to minimize
    the extracted content to solely what was Collected into the instance.

    Arguments:

        startFrame (float): Start frame of output. Ignored if `frameRange`
            provided.

        endFrame (float): End frame of output. Ignored if `frameRange`
            provided.

        frameRange (tuple or str): Two-tuple with start and end frame or a
            string formatted as: "startFrame endFrame". This argument
            overrides `startFrame` and `endFrame` arguments.

        dataFormat (str): The data format to use for the cache,
                          defaults to "ogawa"

        verbose (bool): When on, outputs frame number information to the
            Script Editor or output window during extraction.

        noNormals (bool): When on, normal data from the original polygon
            objects is not included in the exported Alembic cache file.

        renderableOnly (bool): When on, any non-renderable nodes or hierarchy,
            such as hidden objects, are not included in the Alembic file.
            Defaults to False.

        stripNamespaces (bool): When on, any namespaces associated with the
            exported objects are removed from the Alembic file. For example, an
            object with the namespace taco:foo:bar appears as bar in the
            Alembic file.

        uvWrite (bool): When on, UV data from polygon meshes and subdivision
            objects are written to the Alembic file. Only the current UV map is
            included.

        worldSpace (bool): When on, the top node in the node hierarchy is
            stored as world space. By default, these nodes are stored as local
            space. Defaults to False.

        eulerFilter (bool): When on, X, Y, and Z rotation data is filtered with
            an Euler filter. Euler filtering helps resolve irregularities in
            rotations especially if X, Y, and Z rotations exceed 360 degrees.
            Defaults to True.

    """

    # Ensure alembic exporter is loaded
    cmds.loadPlugin('AbcExport', quiet=True)

    # Alembic Exporter requires forward slashes
    file = file.replace('\\', '/')

    # Pass the start and end frame on as `frameRange` so that it
    # never conflicts with that argument
    if "frameRange" not in kwargs:
        # Fallback to maya timeline if no start or end frame provided.
        if startFrame is None:
            startFrame = cmds.playbackOptions(query=True,
                                              animationStartTime=True)
        if endFrame is None:
            endFrame = cmds.playbackOptions(query=True,
                                            animationEndTime=True)

        # Ensure valid types are converted to frame range
        assert isinstance(startFrame, _alembic_options["startFrame"])
        assert isinstance(endFrame, _alembic_options["endFrame"])
        kwargs["frameRange"] = "{0} {1}".format(startFrame, endFrame)
    else:
        # Allow conversion from tuple for `frameRange`
        frame_range = kwargs["frameRange"]
        if isinstance(frame_range, (list, tuple)):
            assert len(frame_range) == 2
            kwargs["frameRange"] = "{0} {1}".format(frame_range[0],
                                                    frame_range[1])

    # Assemble options
    options = {
        "selection": selection,
        "uvWrite": uvWrite,
        "eulerFilter": eulerFilter,
        "dataFormat": dataFormat
    }
    options.update(kwargs)

    # Validate options
    for key, value in options.copy().items():

        # Discard unknown options
        if key not in _alembic_options:
            log.warning("extract_alembic() does not support option '%s'. "
                        "Flag will be ignored..", key)
            options.pop(key)
            continue

        # Validate value type
        valid_types = _alembic_options[key]
        if not isinstance(value, valid_types):
            raise TypeError("Alembic option unsupported type: "
                            "{0} (expected {1})".format(value, valid_types))

        # Ignore empty values, like an empty string, since they mess up how
        # job arguments are built
        if isinstance(value, (list, tuple)):
            value = [x for x in value if x.strip()]

            # Ignore option completely if no values remaining
            if not value:
                options.pop(key)
                continue

            options[key] = value

    # The `writeCreases` argument was changed to `autoSubd` in Maya 2018+
    maya_version = int(cmds.about(version=True))
    if maya_version >= 2018:
        options['autoSubd'] = options.pop('writeCreases', False)

    # Format the job string from options
    job_args = list()
    for key, value in options.items():
        if isinstance(value, (list, tuple)):
            for entry in value:
                job_args.append("-{} {}".format(key, entry))
        elif isinstance(value, bool):
            # Add only when state is set to True
            if value:
                job_args.append("-{0}".format(key))
        else:
            job_args.append("-{0} {1}".format(key, value))

    job_str = " ".join(job_args)
    job_str += ' -file "%s"' % file

    # Ensure output directory exists
    parent_dir = os.path.dirname(file)
    if not os.path.exists(parent_dir):
        os.makedirs(parent_dir)

    if verbose:
        log.debug("Preparing Alembic export with options: %s",
                  json.dumps(options, indent=4))
        log.debug("Extracting Alembic with job arguments: %s", job_str)

    # Perform extraction
    print("Alembic Job Arguments : {}".format(job_str))

    # Disable the parallel evaluation temporarily to ensure no buggy
    # exports are made. (PLN-31)
    # TODO: Make sure this actually fixes the issues
    with evaluation("off"):
        cmds.AbcExport(j=job_str, verbose=verbose)

    if verbose:
        log.debug("Extracted Alembic to: %s", file)

    return file


# region ID
def get_id_required_nodes(referenced_nodes=False, nodes=None):
    """Filter out any node which are locked (reference) or readOnly

    Args:
        referenced_nodes (bool): set True to filter out reference nodes
        nodes (list, Optional): nodes to consider
    Returns:
        nodes (set): list of filtered nodes
    """

    lookup = None
    if nodes is None:
        # Consider all nodes
        nodes = cmds.ls()
    else:
        # Build a lookup for the only allowed nodes in output based
        # on `nodes` input of the function (+ ensure long names)
        lookup = set(cmds.ls(nodes, long=True))

    def _node_type_exists(node_type):
        try:
            cmds.nodeType(node_type, isTypeName=True)
            return True
        except RuntimeError:
            return False

    # `readOnly` flag is obsolete as of Maya 2016 therefore we explicitly
    # remove default nodes and reference nodes
    camera_shapes = ["frontShape", "sideShape", "topShape", "perspShape"]

    ignore = set()
    if not referenced_nodes:
        ignore |= set(cmds.ls(long=True, referencedNodes=True))

    # list all defaultNodes to filter out from the rest
    ignore |= set(cmds.ls(long=True, defaultNodes=True))
    ignore |= set(cmds.ls(camera_shapes, long=True))

    # Remove Turtle from the result of `cmds.ls` if Turtle is loaded
    # TODO: This should be a less specific check for a single plug-in.
    if _node_type_exists("ilrBakeLayer"):
        ignore |= set(cmds.ls(type="ilrBakeLayer", long=True))

    # Establish set of nodes types to include
    types = ["objectSet", "file", "mesh", "nurbsCurve", "nurbsSurface"]

    # Check if plugin nodes are available for Maya by checking if the plugin
    # is loaded
    if cmds.pluginInfo("pgYetiMaya", query=True, loaded=True):
        types.append("pgYetiMaya")

    # We *always* ignore intermediate shapes, so we filter them out directly
    nodes = cmds.ls(nodes, type=types, long=True, noIntermediate=True)

    # The items which need to pass the id to their parent
    # Add the collected transform to the nodes
    dag = cmds.ls(nodes, type="dagNode", long=True)  # query only dag nodes
    transforms = cmds.listRelatives(dag,
                                    parent=True,
                                    fullPath=True) or []

    nodes = set(nodes)
    nodes |= set(transforms)

    nodes -= ignore  # Remove the ignored nodes
    if not nodes:
        return nodes

    # Ensure only nodes from the input `nodes` are returned when a
    # filter was applied on function call because we also iterated
    # to parents and alike
    if lookup is not None:
        nodes &= lookup

    # Avoid locked nodes
    nodes_list = list(nodes)
    locked = cmds.lockNode(nodes_list, query=True, lock=True)
    for node, lock in zip(nodes_list, locked):
        if lock:
            log.warning("Skipping locked node: %s" % node)
            nodes.remove(node)

    return nodes


def get_id(node):
    """Get the `cbId` attribute of the given node.

    Args:
        node (str): the name of the node to retrieve the attribute from
    Returns:
        str

    """
    if node is None:
        return

    sel = OpenMaya.MSelectionList()
    sel.add(node)

    api_node = sel.getDependNode(0)
    fn = OpenMaya.MFnDependencyNode(api_node)

    if not fn.hasAttribute("cbId"):
        return

    try:
        return fn.findPlug("cbId", False).asString()
    except RuntimeError:
        log.warning("Failed to retrieve cbId on %s", node)
        return


def generate_ids(nodes, folder_id=None):
    """Returns new unique ids for the given nodes.

    Note: This does not assign the new ids, it only generates the values.

    To assign new ids using this method:
    >>> nodes = ["a", "b", "c"]
    >>> for node, id in generate_ids(nodes):
    >>>     set_id(node, id)

    To also override any existing values (and assign regenerated ids):
    >>> nodes = ["a", "b", "c"]
    >>> for node, id in generate_ids(nodes):
    >>>     set_id(node, id, overwrite=True)

    Args:
        nodes (list): List of nodes.
        folder_id (Optional[str]): Folder id to generate id for. When None
            provided current folder is used.

    Returns:
        list: A list of (node, id) tuples.

    """

    if folder_id is None:
        # Get the folder id based on current context folder
        project_name = get_current_project_name()
        folder_path = get_current_folder_path()
        if not folder_path:
            raise ValueError("Current folder path is not set")
        folder_entity = ayon_api.get_folder_by_path(
            project_name, folder_path, fields=["id"]
        )
        if not folder_entity:
            raise ValueError((
                "Current folder '{}' was not found on the server"
            ).format(folder_path))
        folder_id = folder_entity["id"]

    node_ids = []
    for node in nodes:
        _, uid = str(uuid.uuid4()).rsplit("-", 1)
        unique_id = "{}:{}".format(folder_id, uid)
        node_ids.append((node, unique_id))

    return node_ids


def set_id(node, unique_id, overwrite=False):
    """Add cbId to `node` unless one already exists.

    Args:
        node (str): the node to add the "cbId" on
        unique_id (str): The unique node id to assign.
            This should be generated by `generate_ids`.
        overwrite (bool, optional): When True overrides the current value even
            if `node` already has an id. Defaults to False.

    Returns:
        None

    """

    exists = cmds.attributeQuery("cbId", node=node, exists=True)

    # Add the attribute if it does not exist yet
    if not exists:
        cmds.addAttr(node, longName="cbId", dataType="string")

    # Set the value
    if not exists or overwrite:
        attr = "{0}.cbId".format(node)
        cmds.setAttr(attr, unique_id, type="string")


def get_attribute(plug,
                  asString=False,
                  expandEnvironmentVariables=False,
                  **kwargs):
    """Maya getAttr with some fixes based on `pymel.core.general.getAttr()`.

    Like Pymel getAttr this applies some changes to `maya.cmds.getAttr`
      - maya pointlessly returned vector results as a tuple wrapped in a list
        (ex.  '[(1,2,3)]'). This command unpacks the vector for you.
      - when getting a multi-attr, maya would raise an error, but this will
        return a list of values for the multi-attr
      - added support for getting message attributes by returning the
        connections instead

    Note that the asString + expandEnvironmentVariables argument naming
    convention matches the `maya.cmds.getAttr` arguments so that it can
    act as a direct replacement for it.

    Args:
        plug (str): Node's attribute plug as `node.attribute`
        asString (bool): Return string value for enum attributes instead
            of the index. Note that the return value can be dependent on the
            UI language Maya is running in.
        expandEnvironmentVariables (bool): Expand any environment variable and
            (tilde characters on UNIX) found in string attributes which are
            returned.

    Kwargs:
        Supports the keyword arguments of `maya.cmds.getAttr`

    Returns:
        object: The value of the maya attribute.

    """
    attr_type = cmds.getAttr(plug, type=True)
    if asString:
        kwargs["asString"] = True
    if expandEnvironmentVariables:
        kwargs["expandEnvironmentVariables"] = True
    try:
        res = cmds.getAttr(plug, **kwargs)
    except RuntimeError:
        if attr_type == "message":
            return cmds.listConnections(plug)

        node, attr = plug.split(".", 1)
        children = cmds.attributeQuery(attr, node=node, listChildren=True)
        if children:
            return [
                get_attribute("{}.{}".format(node, child))
                for child in children
            ]

        raise

    # Convert vector result wrapped in tuple
    if isinstance(res, list) and len(res):
        if isinstance(res[0], tuple) and len(res):
            if attr_type in {'pointArray', 'vectorArray'}:
                return res
            return res[0]

    return res


def set_attribute(attribute, value, node):
    """Adjust attributes based on the value from the attribute data

    If an attribute does not exists on the target it will be added with
    the dataType being controlled by the value type.

    Args:
        attribute (str): name of the attribute to change
        value: the value to change to attribute to
        node (str): name of the node

    Returns:
        None
    """

    value_type = type(value).__name__
    kwargs = ATTRIBUTE_DICT[value_type]
    if not cmds.attributeQuery(attribute, node=node, exists=True):
        log.debug("Creating attribute '{}' on "
                  "'{}'".format(attribute, node))
        cmds.addAttr(node, longName=attribute, **kwargs)

    node_attr = "{}.{}".format(node, attribute)
    enum_type = cmds.attributeQuery(attribute, node=node, enum=True)
    if enum_type and value_type == "str":
        enum_string_values = cmds.attributeQuery(
            attribute, node=node, listEnum=True
        )[0].split(":")
        cmds.setAttr(
            "{}.{}".format(node, attribute), enum_string_values.index(value)
        )
    elif "dataType" in kwargs:
        attr_type = kwargs["dataType"]
        cmds.setAttr(node_attr, value, type=attr_type)
    else:
        cmds.setAttr(node_attr, value)


def apply_attributes(attributes, nodes_by_id):
    """Alter the attributes to match the state when publishing

    Apply attribute settings from the publish to the node in the scene based
    on the UUID which is stored in the cbId attribute.

    Args:
        attributes (list): list of dictionaries
        nodes_by_id (dict): collection of nodes based on UUID
                           {uuid: [node, node]}

    """

    for attr_data in attributes:
        nodes = nodes_by_id[attr_data["uuid"]]
        attr_value = attr_data["attributes"]
        for node in nodes:
            for attr, value in attr_value.items():
                set_attribute(attr, value, node)


def get_container_members(container):
    """Returns the members of a container.
    This includes the nodes from any loaded references in the container.
    """
    if isinstance(container, dict):
        # Assume it's a container dictionary
        container = container["objectName"]

    members = cmds.sets(container, query=True) or []
    members = cmds.ls(members, long=True, objectsOnly=True) or []
    all_members = set(members)

    # Include any referenced nodes from any reference in the container
    # This is required since we've removed adding ALL nodes of a reference
    # into the container set and only add the reference node now.
    for ref in cmds.ls(members, exactType="reference", objectsOnly=True):

        # Ignore any `:sharedReferenceNode`
        if ref.rsplit(":", 1)[-1].startswith("sharedReferenceNode"):
            continue

        # Ignore _UNKNOWN_REF_NODE_ (PLN-160)
        if ref.rsplit(":", 1)[-1].startswith("_UNKNOWN_REF_NODE_"):
            continue

        reference_members = cmds.referenceQuery(ref, nodes=True, dagPath=True)
        reference_members = cmds.ls(reference_members,
                                    long=True,
                                    objectsOnly=True)
        all_members.update(reference_members)

    return list(all_members)


# region LOOKDEV
def list_looks(project_name, folder_id):
    """Return all look products for the given folder.

    This assumes all look products start with "look*" in their names.

    Returns:
        list[dict[str, Any]]: List of look products.

    """
    return list(ayon_api.get_products(
        project_name, folder_ids=[folder_id], product_types={"look"}
    ))


def assign_look_by_version(nodes, version_id):
    """Assign nodes a specific published look version by id.

    This assumes the nodes correspond with the asset.

    Args:
        nodes(list): nodes to assign look to
        version_id (bson.ObjectId): database id of the version

    Returns:
        None
    """

    project_name = get_current_project_name()

    # Get representations of shader file and relationships
    representations = list(ayon_api.get_representations(
        project_name=project_name,
        representation_names={"ma", "json"},
        version_ids=[version_id]
    ))
    look_representation = next(
        repre for repre in representations if repre["name"] == "ma")
    json_representation = next(
        repre for repre in representations if repre["name"] == "json")

    # See if representation is already loaded, if so reuse it.
    host = registered_host()
    representation_id = look_representation["id"]
    for container in host.ls():
        if (container['loader'] == "LookLoader" and
                container['representation'] == representation_id):
            log.info("Reusing loaded look ..")
            container_node = container['objectName']
            break
    else:
        log.info("Using look for the first time ..")

        # Load file
        _loaders = discover_loader_plugins()
        loaders = loaders_from_representation(_loaders, representation_id)
        Loader = next((i for i in loaders if i.__name__ == "LookLoader"), None)
        if Loader is None:
            raise RuntimeError("Could not find LookLoader, this is a bug")

        # Reference the look file
        with maintained_selection():
            container_node = load_container(Loader, look_representation)

    # Get container members
    shader_nodes = get_container_members(container_node)

    # Load relationships
    shader_relation = get_representation_path(json_representation)
    with open(shader_relation, "r") as f:
        relationships = json.load(f)

    # Assign relationships
    apply_shaders(relationships, shader_nodes, nodes)


def assign_look(nodes, product_name="lookMain"):
    """Assigns a look to a node.

    Optimizes the nodes by grouping by folder id and finding
    related product by name.

    Args:
        nodes (list): all nodes to assign the look to
        product_name (str): name of the product to find
    """

    # Group all nodes per folder id
    grouped = defaultdict(list)
    for node in nodes:
        hash_id = get_id(node)
        if not hash_id:
            continue

        parts = hash_id.split(":", 1)
        grouped[parts[0]].append(node)

    project_name = get_current_project_name()
    product_entities = ayon_api.get_products(
        project_name, product_names=[product_name], folder_ids=grouped.keys()
    )
    product_entities_by_folder_id = {
        product_entity["folderId"]: product_entity
        for product_entity in product_entities
    }
    product_ids = {
        product_entity["id"]
        for product_entity in product_entities_by_folder_id.values()
    }
    last_version_entities_by_product_id = ayon_api.get_last_versions(
        project_name,
        product_ids
    )

    for folder_id, asset_nodes in grouped.items():
        product_entity = product_entities_by_folder_id.get(folder_id)
        if not product_entity:
            log.warning((
                "No product '{}' found for {}"
            ).format(product_name, folder_id))
            continue

        product_id = product_entity["id"]
        last_version = last_version_entities_by_product_id.get(product_id)
        if not last_version:
            log.warning((
                "Not found last version for product '{}' on folder with id {}"
            ).format(product_name, folder_id))
            continue

        families = last_version.get("attrib", {}).get("families") or []
        if "look" not in families:
            log.warning((
                "Last version for product '{}' on folder with id {}"
                " does not have look product type"
            ).format(product_name, folder_id))
            continue

        log.debug("Assigning look '{}' <v{:03d}>".format(
            product_name, last_version["version"]))

        assign_look_by_version(asset_nodes, last_version["id"])


def apply_shaders(relationships, shadernodes, nodes):
    """Link shadingEngine to the right nodes based on relationship data

    Relationship data is constructed of a collection of `sets` and `attributes`
    `sets` corresponds with the shaderEngines found in the lookdev.
    Each set has the keys `name`, `members` and `uuid`, the `members`
    hold a collection of node information `name` and `uuid`.

    Args:
        relationships (dict): relationship data
        shadernodes (list): list of nodes of the shading objectSets (includes
        VRayObjectProperties and shadingEngines)
        nodes (list): list of nodes to apply shader to

    Returns:
        None
    """

    attributes = relationships.get("attributes", [])
    shader_data = relationships.get("relationships", {})

    shading_engines = cmds.ls(shadernodes, type="objectSet", long=True)
    assert shading_engines, "Error in retrieving objectSets from reference"

    # region compute lookup
    nodes_by_id = defaultdict(list)
    for node in nodes:
        nodes_by_id[get_id(node)].append(node)

    shading_engines_by_id = defaultdict(list)
    for shad in shading_engines:
        shading_engines_by_id[get_id(shad)].append(shad)
    # endregion

    # region assign shading engines and other sets
    for data in shader_data.values():
        # collect all unique IDs of the set members
        shader_uuid = data["uuid"]
        member_uuids = [member["uuid"] for member in data["members"]]

        filtered_nodes = list()
        for m_uuid in member_uuids:
            filtered_nodes.extend(nodes_by_id[m_uuid])

        id_shading_engines = shading_engines_by_id[shader_uuid]
        if not id_shading_engines:
            log.error("No shader found with cbId "
                      "'{}'".format(shader_uuid))
            continue
        elif len(id_shading_engines) > 1:
            log.error("Skipping shader assignment. "
                      "More than one shader found with cbId "
                      "'{}'. (found: {})".format(shader_uuid,
                                                 id_shading_engines))
            continue

        if not filtered_nodes:
            log.warning("No nodes found for shading engine "
                        "'{0}'".format(id_shading_engines[0]))
            continue
        try:
            cmds.sets(filtered_nodes, forceElement=id_shading_engines[0])
        except RuntimeError as rte:
            log.error("Error during shader assignment: {}".format(rte))

    # endregion

    apply_attributes(attributes, nodes_by_id)


# endregion LOOKDEV
def get_isolate_view_sets():
    """Return isolate view sets of all modelPanels.

    Returns:
        list: all sets related to isolate view

    """

    view_sets = set()
    for panel in cmds.getPanel(type="modelPanel") or []:
        view_set = cmds.modelEditor(panel, query=True, viewObjects=True)
        if view_set:
            view_sets.add(view_set)

    return view_sets


def get_related_sets(node):
    """Return objectSets that are relationships for a look for `node`.

    Filters out based on:
    - id attribute is NOT `AVALON_CONTAINER_ID`
    - shapes and deformer shapes (alembic creates meshShapeDeformed)
    - set name ends with any from a predefined list
    - set in not in viewport set (isolate selected for example)

    Args:
        node (str): name of the current node to check

    Returns:
        list: The related sets

    """

    sets = cmds.listSets(object=node, extendToShape=False)
    if not sets:
        return []

    # Fix 'no object matches name' errors on nodes returned by listSets.
    # In rare cases it can happen that a node is added to an internal maya
    # set inaccessible by maya commands, for example check some nodes
    # returned by `cmds.listSets(allSets=True)`
    sets = cmds.ls(sets)

    # Ids to ignore
    ignored = {
        AVALON_INSTANCE_ID,
        AVALON_CONTAINER_ID,
        AYON_INSTANCE_ID,
        AYON_CONTAINER_ID,
    }

    # Ignore `avalon.container`
    sets = [
        s for s in sets
        if (
           not cmds.attributeQuery("id", node=s, exists=True)
           or cmds.getAttr(f"{s}.id") not in ignored
        )
    ]
    if not sets:
        return sets

    # Exclude deformer sets (`type=2` for `maya.cmds.listSets`)
    exclude_sets = cmds.listSets(object=node,
                                 extendToShape=False,
                                 type=2) or []
    exclude_sets = set(exclude_sets)  # optimize lookup

    # Default nodes to ignore
    exclude_sets.update({"defaultLightSet", "defaultObjectSet"})

    # Filter out the sets to exclude
    sets = [s for s in sets if s not in exclude_sets]

    # Ignore when the set has a specific suffix
    ignore_suffices = ("out_SET", "controls_SET", "_INST", "_CON")
    sets = [s for s in sets if not s.endswith(ignore_suffices)]
    if not sets:
        return sets

    # Ignore viewport filter view sets (from isolate select and
    # viewports)
    view_sets = get_isolate_view_sets()
    sets = [s for s in sets if s not in view_sets]

    return sets


def get_container_transforms(container, members=None, root=False):
    """Retrieve the root node of the container content

    When a container is created through a Loader the content
    of the file will be grouped under a transform. The name of the root
    transform is stored in the container information

    Args:
        container (dict): the container
        members (list): optional and convenience argument
        root (bool): return highest node in hierarchy if True

    Returns:
        root (list / str):
    """

    if not members:
        members = get_container_members(container)

    results = cmds.ls(members, type="transform", long=True)
    if root:
        root = get_highest_in_hierarchy(results)
        if root:
            results = root[0]

    return results


def get_highest_in_hierarchy(nodes):
    """Return highest nodes in the hierarchy that are in the `nodes` list.

    The "highest in hierarchy" are the nodes closest to world: top-most level.

    Args:
        nodes (list): The nodes in which find the highest in hierarchies.

    Returns:
        list: The highest nodes from the input nodes.

    """

    # Ensure we use long names
    nodes = cmds.ls(nodes, long=True)
    lookup = set(nodes)

    highest = []
    for node in nodes:
        # If no parents are within the nodes input list
        # then this is a highest node
        if not any(n in lookup for n in iter_parents(node)):
            highest.append(node)

    return highest


def iter_parents(node):
    """Iter parents of node from its long name.

    Note: The `node` *must* be the long node name.

    Args:
        node (str): Node long name.

    Yields:
        str: All parent node names (long names)

    """
    while True:
        split = node.rsplit("|", 1)
        if len(split) == 1 or not split[0]:
            return

        node = split[0]
        yield node


def remove_other_uv_sets(mesh):
    """Remove all other UV sets than the current UV set.

    Keep only current UV set and ensure it's the renamed to default 'map1'.

    """

    uvSets = cmds.polyUVSet(mesh, query=True, allUVSets=True)
    current = cmds.polyUVSet(mesh, query=True, currentUVSet=True)[0]

    # Copy over to map1
    if current != 'map1':
        cmds.polyUVSet(mesh, uvSet=current, newUVSet='map1', copy=True)
        cmds.polyUVSet(mesh, currentUVSet=True, uvSet='map1')
        current = 'map1'

    # Delete all non-current UV sets
    deleteUVSets = [uvSet for uvSet in uvSets if uvSet != current]
    uvSet = None

    # Maya Bug (tested in 2015/2016):
    # In some cases the API's MFnMesh will report less UV sets than
    # maya.cmds.polyUVSet. This seems to happen when the deletion of UV sets
    # has not triggered a cleanup of the UVSet array attribute on the mesh
    # node. It will still have extra entries in the attribute, though it will
    # not show up in API or UI. Nevertheless it does show up in
    # maya.cmds.polyUVSet. To ensure we clean up the array we'll force delete
    # the extra remaining 'indices' that we don't want.

    # TODO: Implement a better fix
    # The best way to fix would be to get the UVSet indices from api with
    # MFnMesh (to ensure we keep correct ones) and then only force delete the
    # other entries in the array attribute on the node. But for now we're
    # deleting all entries except first one. Note that the first entry could
    # never be removed (the default 'map1' always exists and is supposed to
    # be undeletable.)
    try:
        for uvSet in deleteUVSets:
            cmds.polyUVSet(mesh, delete=True, uvSet=uvSet)
    except RuntimeError as exc:
        log.warning('Error uvSet: %s - %s', uvSet, exc)
        indices = cmds.getAttr('{0}.uvSet'.format(mesh),
                               multiIndices=True)
        if not indices:
            log.warning("No uv set found indices for: %s", mesh)
            return

        # Delete from end to avoid shifting indices
        # and remove the indices in the attribute
        indices = reversed(indices[1:])
        for i in indices:
            attr = '{0}.uvSet[{1}]'.format(mesh, i)
            cmds.removeMultiInstance(attr, b=True)


def get_node_parent(node):
    """Return full path name for parent of node"""
    parents = cmds.listRelatives(node, parent=True, fullPath=True)
    return parents[0] if parents else None


def get_id_from_sibling(node, history_only=True):
    """Return first node id in the history chain that matches this node.

    The nodes in history must be of the exact same node type and must be
    parented under the same parent.

    Optionally, if no matching node is found from the history, all the
    siblings of the node that are of the same type are checked.
    Additionally to having the same parent, the sibling must be marked as
    'intermediate object'.

    Args:
        node (str): node to retrieve the history from
        history_only (bool): if True and if nothing found in history,
            look for an 'intermediate object' in all the node's siblings
            of same type

    Returns:
        str or None: The id from the sibling node or None when no id found
            on any valid nodes in the history or siblings.

    """

    node = cmds.ls(node, long=True)[0]

    # Find all similar nodes in history
    history = cmds.listHistory(node)
    node_type = cmds.nodeType(node)
    similar_nodes = cmds.ls(history, exactType=node_type, long=True)

    # Exclude itself
    similar_nodes = [x for x in similar_nodes if x != node]

    # The node *must be* under the same parent
    parent = get_node_parent(node)
    similar_nodes = [i for i in similar_nodes if get_node_parent(i) == parent]

    # Check all of the remaining similar nodes and take the first one
    # with an id and assume it's the original.
    for similar_node in similar_nodes:
        _id = get_id(similar_node)
        if _id:
            return _id

    if not history_only:
        # Get siblings of same type
        similar_nodes = cmds.listRelatives(parent,
                                           type=node_type,
                                           fullPath=True)
        similar_nodes = cmds.ls(similar_nodes, exactType=node_type, long=True)

        # Exclude itself
        similar_nodes = [x for x in similar_nodes if x != node]

        # Get all unique ids from siblings in order since
        # we consistently take the first one found
        sibling_ids = OrderedDict()
        for similar_node in similar_nodes:
            # Check if "intermediate object"
            if not cmds.getAttr(similar_node + ".intermediateObject"):
                continue

            _id = get_id(similar_node)
            if not _id:
                continue

            if _id in sibling_ids:
                sibling_ids[_id].append(similar_node)
            else:
                sibling_ids[_id] = [similar_node]

        if sibling_ids:
            first_id, found_nodes = next(iter(sibling_ids.items()))

            # Log a warning if we've found multiple unique ids
            if len(sibling_ids) > 1:
                log.warning(("Found more than 1 intermediate shape with"
                             " unique id for '{}'. Using id of first"
                             " found: '{}'".format(node, found_nodes[0])))

            return first_id


def set_scene_fps(fps, update=True):
    """Set FPS from project configuration

    Args:
        fps (int, float): desired FPS
        update(bool): toggle update animation, default is True

    Returns:
        None

    """

    fps_mapping = {
        '15': 'game',
        '24': 'film',
        '25': 'pal',
        '30': 'ntsc',
        '48': 'show',
        '50': 'palf',
        '60': 'ntscf',
        '23.976023976023978': '23.976fps',
        '29.97002997002997': '29.97fps',
        '47.952047952047955': '47.952fps',
        '59.94005994005994': '59.94fps',
        '44100': '44100fps',
        '48000': '48000fps'
    }

    unit = fps_mapping.get(str(convert_to_maya_fps(fps)), None)
    if unit is None:
        raise ValueError("Unsupported FPS value: `%s`" % fps)

    # Get time slider current state
    start_frame = cmds.playbackOptions(query=True, minTime=True)
    end_frame = cmds.playbackOptions(query=True, maxTime=True)

    # Get animation data
    animation_start = cmds.playbackOptions(query=True, animationStartTime=True)
    animation_end = cmds.playbackOptions(query=True, animationEndTime=True)

    current_frame = cmds.currentTime(query=True)

    log.info("Setting scene FPS to: '{}'".format(unit))
    cmds.currentUnit(time=unit, updateAnimation=update)

    # Set time slider data back to previous state
    cmds.playbackOptions(minTime=start_frame,
                         maxTime=end_frame,
                         animationStartTime=animation_start,
                         animationEndTime=animation_end)

    cmds.currentTime(current_frame, edit=True, update=True)

    # Force file stated to 'modified'
    cmds.file(modified=True)


def set_scene_resolution(width, height, pixelAspect):
    """Set the render resolution

    Args:
        width(int): value of the width
        height(int): value of the height

    Returns:
        None

    """

    control_node = "defaultResolution"
    current_renderer = cmds.getAttr("defaultRenderGlobals.currentRenderer")
    aspect_ratio_attr = "deviceAspectRatio"

    # Give VRay a helping hand as it is slightly different from the rest
    if current_renderer == "vray":
        aspect_ratio_attr = "aspectRatio"
        vray_node = "vraySettings"
        if cmds.objExists(vray_node):
            control_node = vray_node
        else:
            log.error("Can't set VRay resolution because there is no node "
                      "named: `%s`" % vray_node)

    log.info("Setting scene resolution to: %s x %s" % (width, height))
    cmds.setAttr("%s.width" % control_node, width)
    cmds.setAttr("%s.height" % control_node, height)

    deviceAspectRatio = ((float(width) / float(height)) * float(pixelAspect))
    cmds.setAttr(
        "{}.{}".format(control_node, aspect_ratio_attr), deviceAspectRatio)
    cmds.setAttr("%s.pixelAspect" % control_node, pixelAspect)


def get_fps_for_current_context():
    """Get fps that should be set for current context.

    Todos:
        - Skip project value.
        - Merge logic with 'get_frame_range' and 'reset_scene_resolution' ->
            all the values in the functions can be collected at one place as
            they have same requirements.

    Returns:
        Union[int, float]: FPS value.
    """

    project_name = get_current_project_name()
    folder_path = get_current_folder_path()
    folder_entity = ayon_api.get_folder_by_path(
        project_name, folder_path, fields={"attrib.fps"}
    ) or {}
    fps = folder_entity.get("attrib", {}).get("fps")
    if not fps:
        project_entity = ayon_api.get_project(
            project_name, fields=["attrib.fps"]
        ) or {}
        fps = project_entity.get("attrib", {}).get("fps")

        if not fps:
            fps = 25

    return convert_to_maya_fps(fps)


def get_frame_range(include_animation_range=False):
    """Get the current task frame range and handles.

    Args:
        include_animation_range (bool, optional): Whether to include
            `animationStart` and `animationEnd` keys to define the outer
            range of the timeline. It is excluded by default.

    Returns:
        dict: Task's expected frame range values.

    """

    # Set frame start/end
    project_name = get_current_project_name()
    folder_path = get_current_folder_path()
    task_name = get_current_task_name()

    folder_entity = ayon_api.get_folder_by_path(
        project_name,
        folder_path,
        fields={"id"})
    task_entity = ayon_api.get_task_by_name(
            project_name, folder_entity["id"], task_name
        )

    task_attributes = task_entity["attrib"]

    frame_start = task_attributes.get("frameStart")
    frame_end = task_attributes.get("frameEnd")

    if frame_start is None or frame_end is None:
        cmds.warning("No edit information found for '{}'".format(folder_path))
        return

    handle_start = task_attributes.get("handleStart") or 0
    handle_end = task_attributes.get("handleEnd") or 0

    frame_range = {
        "frameStart": frame_start,
        "frameEnd": frame_end,
        "handleStart": handle_start,
        "handleEnd": handle_end
    }
    if include_animation_range:
        # The animation range values are only included to define whether
        # the Maya time slider should include the handles or not.
        # Some usages of this function use the full dictionary to define
        # instance attributes for which we want to exclude the animation
        # keys. That is why these are excluded by default.

        settings = get_project_settings(project_name)

        task_type = task_entity["taskType"]

        include_handles_settings = settings["maya"]["include_handles"]

        animation_start = frame_start
        animation_end = frame_end

        include_handles = include_handles_settings["include_handles_default"]
        for item in include_handles_settings["per_task_type"]:
            if task_type in item["task_type"]:
                include_handles = item["include_handles"]
                break
        if include_handles:
            animation_start -= int(handle_start)
            animation_end += int(handle_end)

        frame_range["animationStart"] = animation_start
        frame_range["animationEnd"] = animation_end

    return frame_range


def reset_frame_range(playback=True, render=True, fps=True):
    """Set frame range to current folder.

    Args:
        playback (bool, Optional): Whether to set the maya timeline playback
            frame range. Defaults to True.
        render (bool, Optional): Whether to set the maya render frame range.
            Defaults to True.
        fps (bool, Optional): Whether to set scene FPS. Defaults to True.
    """
    if fps:
        set_scene_fps(get_fps_for_current_context())

    frame_range = get_frame_range(include_animation_range=True)
    if not frame_range:
        # No frame range data found for folder
        return

    frame_start = frame_range["frameStart"]
    frame_end = frame_range["frameEnd"]
    animation_start = frame_range["animationStart"]
    animation_end = frame_range["animationEnd"]

    if playback:
        cmds.playbackOptions(
            minTime=frame_start,
            maxTime=frame_end,
            animationStartTime=animation_start,
            animationEndTime=animation_end
        )
        cmds.currentTime(frame_start)

    if render:
        cmds.setAttr("defaultRenderGlobals.startFrame", animation_start)
        cmds.setAttr("defaultRenderGlobals.endFrame", animation_end)


def reset_scene_resolution():
    """Apply the scene resolution  from the project definition

    The scene resolution will be retrieved from the current task entity's
    attributes.

    Returns:
        None
    """

    task_attributes = get_current_task_entity(fields={"attrib"})["attrib"]
<<<<<<< HEAD
=======

>>>>>>> 7af860fd
    # Set resolution
    width = task_attributes.get("resolutionWidth", 1920)
    height = task_attributes.get("resolutionHeight", 1080)
    pixel_aspect = task_attributes.get("pixelAspect", 1)

    set_scene_resolution(width, height, pixel_aspect)


def set_context_settings(
        fps=True,
        resolution=True,
        frame_range=True,
        colorspace=True
):
    """Apply the project settings from the project definition

    Settings can be overwritten by an asset if the asset.data contains
    any information regarding those settings.

    Args:
        fps (bool): Whether to set the scene FPS.
        resolution (bool): Whether to set the render resolution.
        frame_range (bool): Whether to reset the time slide frame ranges.
        colorspace (bool): Whether to reset the colorspace.

    Returns:
        None

    """
    if fps:
        # Set project fps
        set_scene_fps(get_fps_for_current_context())

    if resolution:
        reset_scene_resolution()

    # Set frame range.
    if frame_range:
        reset_frame_range(fps=False)

    # Set colorspace
    if colorspace:
        set_colorspace()


def prompt_reset_context():
    """Prompt the user what context settings to reset.
    This prompt is used on saving to a different task to allow the scene to
    get matched to the new context.
    """
    # TODO: Cleanup this prototyped mess of imports and odd dialog
    from ayon_core.tools.attribute_defs.dialog import (
        AttributeDefinitionsDialog
    )
    from ayon_core.style import load_stylesheet
    from ayon_core.lib import BoolDef, UILabelDef

    definitions = [
        UILabelDef(
            label=(
                "You are saving your workfile into a different folder or task."
                "\n\n"
                "Would you like to update some settings to the new context?\n"
            )
        ),
        BoolDef(
            "fps",
            label="FPS",
            tooltip="Reset workfile FPS",
            default=True
        ),
        BoolDef(
            "frame_range",
            label="Frame Range",
            tooltip="Reset workfile start and end frame ranges",
            default=True
        ),
        BoolDef(
            "resolution",
            label="Resolution",
            tooltip="Reset workfile resolution",
            default=True
        ),
        BoolDef(
            "colorspace",
            label="Colorspace",
            tooltip="Reset workfile resolution",
            default=True
        ),
        BoolDef(
            "instances",
            label="Publish instances",
            tooltip="Update all publish instance's folder and task to match "
                    "the new folder and task",
            default=True
        ),
    ]

    dialog = AttributeDefinitionsDialog(definitions)
    dialog.setWindowTitle("Saving to different context.")
    dialog.setStyleSheet(load_stylesheet())
    if not dialog.exec_():
        return None

    options = dialog.get_values()
    with suspended_refresh():
        set_context_settings(
            fps=options["fps"],
            resolution=options["resolution"],
            frame_range=options["frame_range"],
            colorspace=options["colorspace"]
        )
        if options["instances"]:
            update_content_on_context_change()

    dialog.deleteLater()


# Valid FPS
def validate_fps():
    """Validate current scene FPS and show pop-up when it is incorrect

    Returns:
        bool

    """

    expected_fps = get_fps_for_current_context()
    current_fps = mel.eval("currentTimeUnitToFPS()")

    fps_match = current_fps == expected_fps
    if not fps_match and not IS_HEADLESS:
        from ayon_core.tools.utils import PopupUpdateKeys

        parent = get_main_window()

        dialog = PopupUpdateKeys(parent=parent)
        dialog.setModal(True)
        dialog.setWindowTitle("Maya scene does not match project FPS")
        dialog.set_message(
            "Scene {} FPS does not match project {} FPS".format(
                current_fps, expected_fps
            )
        )
        dialog.set_button_text("Fix")

        # Set new text for button (add optional argument for the popup?)
        def on_click(update):
            set_scene_fps(expected_fps, update)

        dialog.on_clicked_state.connect(on_click)
        dialog.show()

        return False

    return fps_match


def bake(nodes,
         frame_range=None,
         step=1.0,
         simulation=True,
         preserve_outside_keys=False,
         disable_implicit_control=True,
         shape=True):
    """Bake the given nodes over the time range.

    This will bake all attributes of the node, including custom attributes.

    Args:
        nodes (list): Names of transform nodes, eg. camera, light.
        frame_range (list): frame range with start and end frame.
            or if None then takes timeSliderRange
        simulation (bool): Whether to perform a full simulation of the
            attributes over time.
        preserve_outside_keys (bool): Keep keys that are outside of the baked
            range.
        disable_implicit_control (bool): When True will disable any
            constraints to the object.
        shape (bool): When True also bake attributes on the children shapes.
        step (float): The step size to sample by.

    Returns:
        None

    """

    # Parse inputs
    if not nodes:
        return

    assert isinstance(nodes, (list, tuple)), "Nodes must be a list or tuple"

    # If frame range is None fall back to time slider playback time range
    if frame_range is None:
        frame_range = [cmds.playbackOptions(query=True, minTime=True),
                       cmds.playbackOptions(query=True, maxTime=True)]

    # If frame range is single frame bake one frame more,
    # otherwise maya.cmds.bakeResults gets confused
    if frame_range[1] == frame_range[0]:
        frame_range[1] += 1

    # Bake it
    with keytangent_default(in_tangent_type='auto',
                            out_tangent_type='auto'):
        cmds.bakeResults(nodes,
                         simulation=simulation,
                         preserveOutsideKeys=preserve_outside_keys,
                         disableImplicitControl=disable_implicit_control,
                         shape=shape,
                         sampleBy=step,
                         time=(frame_range[0], frame_range[1]))


def bake_to_world_space(nodes,
                        frame_range=None,
                        simulation=True,
                        preserve_outside_keys=False,
                        disable_implicit_control=True,
                        shape=True,
                        step=1.0):
    """Bake the nodes to world space transformation (incl. other attributes)

    Bakes the transforms to world space (while maintaining all its animated
    attributes and settings) by duplicating the node. Then parents it to world
    and constrains to the original.

    Other attributes are also baked by connecting all attributes directly.
    Baking is then done using Maya's bakeResults command.

    See `bake` for the argument documentation.

    Returns:
         list: The newly created and baked node names.

    """
    @contextlib.contextmanager
    def _unlock_attr(attr):
        """Unlock attribute during context if it is locked"""
        if not cmds.getAttr(attr, lock=True):
            # If not locked, do nothing
            yield
            return
        try:
            cmds.setAttr(attr, lock=False)
            yield
        finally:
            cmds.setAttr(attr, lock=True)

    def _get_attrs(node):
        """Workaround for buggy shape attribute listing with listAttr

        This will only return keyable settable attributes that have an
        incoming connections (those that have a reason to be baked).

        Technically this *may* fail to return attributes driven by complex
        expressions for which maya makes no connections, e.g. doing actual
        `setAttr` calls in expressions.

        Arguments:
            node (str): The node to list attributes for.

        Returns:
            list: Keyable attributes with incoming connections.
                The attribute may be locked.

        """
        attrs = cmds.listAttr(node,
                              write=True,
                              scalar=True,
                              settable=True,
                              connectable=True,
                              keyable=True,
                              shortNames=True) or []
        valid_attrs = []
        for attr in attrs:
            node_attr = '{0}.{1}'.format(node, attr)

            # Sometimes Maya returns 'non-existent' attributes for shapes
            # so we filter those out
            if not cmds.attributeQuery(attr, node=node, exists=True):
                continue

            # We only need those that have a connection, just to be safe
            # that it's actually keyable/connectable anyway.
            if cmds.connectionInfo(node_attr,
                                   isDestination=True):
                valid_attrs.append(attr)

        return valid_attrs

    transform_attrs = {"t", "r", "s",
                       "tx", "ty", "tz",
                       "rx", "ry", "rz",
                       "sx", "sy", "sz"}

    world_space_nodes = []
    with ExitStack() as stack:
        delete_bin = stack.enter_context(delete_after())
        # Create the duplicate nodes that are in world-space connected to
        # the originals
        for node in nodes:

            # Duplicate the node
            short_name = node.rsplit("|", 1)[-1]
            new_name = "{0}_baked".format(short_name)
            new_node = cmds.duplicate(node,
                                      name=new_name,
                                      renameChildren=True)[0]  # noqa

            # Parent new node to world
            if cmds.listRelatives(new_node, parent=True):
                new_node = cmds.parent(new_node, world=True)[0]

            # Temporarily unlock and passthrough connect all attributes
            # so we can bake them over time
            # Skip transform attributes because we will constrain them later
            attrs = set(_get_attrs(node)) - transform_attrs
            for attr in attrs:
                orig_node_attr = "{}.{}".format(node, attr)
                new_node_attr = "{}.{}".format(new_node, attr)

                # unlock during context to avoid connection errors
                stack.enter_context(_unlock_attr(new_node_attr))
                cmds.connectAttr(orig_node_attr,
                                 new_node_attr,
                                 force=True)

            # If shapes are also baked then also temporarily unlock and
            # passthrough connect all shape attributes for baking
            if shape:
                children_shapes = cmds.listRelatives(new_node,
                                                     children=True,
                                                     fullPath=True,
                                                     shapes=True)
                if children_shapes:
                    orig_children_shapes = cmds.listRelatives(node,
                                                              children=True,
                                                              fullPath=True,
                                                              shapes=True)
                    for orig_shape, new_shape in zip(orig_children_shapes,
                                                     children_shapes):
                        attrs = _get_attrs(orig_shape)
                        for attr in attrs:
                            orig_node_attr = "{}.{}".format(orig_shape, attr)
                            new_node_attr = "{}.{}".format(new_shape, attr)

                            # unlock during context to avoid connection errors
                            stack.enter_context(_unlock_attr(new_node_attr))
                            cmds.connectAttr(orig_node_attr,
                                             new_node_attr,
                                             force=True)

            # Constraint transforms
            for attr in transform_attrs:
                transform_attr = "{}.{}".format(new_node, attr)
                stack.enter_context(_unlock_attr(transform_attr))
            delete_bin.extend(cmds.parentConstraint(node, new_node, mo=False))
            delete_bin.extend(cmds.scaleConstraint(node, new_node, mo=False))

            world_space_nodes.append(new_node)

        bake(world_space_nodes,
             frame_range=frame_range,
             step=step,
             simulation=simulation,
             preserve_outside_keys=preserve_outside_keys,
             disable_implicit_control=disable_implicit_control,
             shape=shape)

    return world_space_nodes


def load_capture_preset(data):
    """Convert AYON Extract Playblast settings to `capture` arguments

    Input data is the settings from:
        `project_settings/maya/publish/ExtractPlayblast/capture_preset`

    Args:
        data (dict): Capture preset settings from AYON settings

    Returns:
        dict: `capture.capture` compatible keyword arguments

    """

    options = dict()
    viewport_options = dict()
    viewport2_options = dict()
    camera_options = dict()

    # Straight key-value match from settings to capture arguments
    options.update(data["Codec"])
    options.update(data["Generic"])
    options.update(data["Resolution"])

    camera_options.update(data["CameraOptions"])
    viewport_options.update(data["Renderer"])

    # DISPLAY OPTIONS
    disp_options = {}
    for key, value in data["DisplayOptions"].items():
        if key.startswith("background"):
            # Convert background, backgroundTop, backgroundBottom colors

            if len(value) == 4:
                # Ignore alpha + convert RGB to float
                value = [
                    float(value[0]) / 255,
                    float(value[1]) / 255,
                    float(value[2]) / 255
                ]
            disp_options[key] = value
        elif key == "displayGradient":
            disp_options[key] = value

    options["display_options"] = disp_options

    # Viewport Options has a mixture of Viewport2 Options and Viewport Options
    # to pass along to capture. So we'll need to differentiate between the two
    VIEWPORT2_OPTIONS = {
        "textureMaxResolution",
        "renderDepthOfField",
        "ssaoEnable",
        "ssaoSamples",
        "ssaoAmount",
        "ssaoRadius",
        "ssaoFilterRadius",
        "hwFogStart",
        "hwFogEnd",
        "hwFogAlpha",
        "hwFogFalloff",
        "hwFogColorR",
        "hwFogColorG",
        "hwFogColorB",
        "hwFogDensity",
        "motionBlurEnable",
        "motionBlurSampleCount",
        "motionBlurShutterOpenFraction",
        "lineAAEnable"
    }
    for key, value in data["ViewportOptions"].items():

        # There are some keys we want to ignore
        if key in {"override_viewport_options", "high_quality"}:
            continue

        # First handle special cases where we do value conversion to
        # separate option values
        if key == 'textureMaxResolution':
            viewport2_options['textureMaxResolution'] = value
            if value > 0:
                viewport2_options['enableTextureMaxRes'] = True
                viewport2_options['textureMaxResMode'] = 1
            else:
                viewport2_options['enableTextureMaxRes'] = False
                viewport2_options['textureMaxResMode'] = 0

        elif key == 'multiSample':
            viewport2_options['multiSampleEnable'] = value > 0
            viewport2_options['multiSampleCount'] = value

        elif key == 'alphaCut':
            viewport2_options['transparencyAlgorithm'] = 5
            viewport2_options['transparencyQuality'] = 1

        elif key == 'hwFogFalloff':
            # Settings enum value string to integer
            viewport2_options['hwFogFalloff'] = int(value)

        # Then handle Viewport 2.0 Options
        elif key in VIEWPORT2_OPTIONS:
            viewport2_options[key] = value

        # Then assume remainder is Viewport Options
        else:
            viewport_options[key] = value

    options['viewport_options'] = viewport_options
    options['viewport2_options'] = viewport2_options
    options['camera_options'] = camera_options

    # use active sound track
    scene = capture.parse_active_scene()
    options['sound'] = scene['sound']

    return options


def get_attr_in_layer(attr, layer, as_string=True):
    """Return attribute value in specified renderlayer.

    Same as cmds.getAttr but this gets the attribute's value in a
    given render layer without having to switch to it.

    Warning for parent attribute overrides:
        Attributes that have render layer overrides to their parent attribute
        are not captured correctly since they do not have a direct connection.
        For example, an override to sphere.rotate when querying sphere.rotateX
        will not return correctly!

    Note: This is much faster for Maya's renderLayer system, yet the code
        does no optimized query for render setup.

    Args:
        attr (str): attribute name, ex. "node.attribute"
        layer (str): layer name
        as_string (bool): whether attribute should convert to a string value

    Returns:
        The return value from `maya.cmds.getAttr`

    """

    try:
        if cmds.mayaHasRenderSetup():
            from . import lib_rendersetup
            return lib_rendersetup.get_attr_in_layer(
                attr, layer, as_string=as_string)
    except AttributeError:
        pass

    # Ignore complex query if we're in the layer anyway
    current_layer = cmds.editRenderLayerGlobals(query=True,
                                                currentRenderLayer=True)
    if layer == current_layer:
        return cmds.getAttr(attr, asString=as_string)

    connections = cmds.listConnections(attr,
                                       plugs=True,
                                       source=False,
                                       destination=True,
                                       type="renderLayer") or []
    connections = filter(lambda x: x.endswith(".plug"), connections)
    if not connections:
        return cmds.getAttr(attr)

    # Some value types perform a conversion when assigning
    # TODO: See if there's a maya method to allow this conversion
    # instead of computing it ourselves.
    attr_type = cmds.getAttr(attr, type=True)
    conversion = None
    if attr_type == "time":
        conversion = mel.eval('currentTimeUnitToFPS()')  # returns float
    elif attr_type == "doubleAngle":
        # Radians to Degrees: 180 / pi
        # TODO: This will likely only be correct when Maya units are set
        #       to degrees
        conversion = 57.2957795131
    elif attr_type == "doubleLinear":
        raise NotImplementedError("doubleLinear conversion not implemented.")

    for connection in connections:
        if connection.startswith(layer + "."):
            attr_split = connection.split(".")
            if attr_split[0] == layer:
                attr = ".".join(attr_split[0:-1])
                value = cmds.getAttr("%s.value" % attr)
                if conversion:
                    value *= conversion
                return value

    else:
        # When connections are present, but none
        # to the specific renderlayer than the layer
        # should have the "defaultRenderLayer"'s value
        layer = "defaultRenderLayer"
        for connection in connections:
            if connection.startswith(layer):
                attr_split = connection.split(".")
                if attr_split[0] == "defaultRenderLayer":
                    attr = ".".join(attr_split[0:-1])
                    value = cmds.getAttr("%s.value" % attr)
                    if conversion:
                        value *= conversion
                    return value

    return cmds.getAttr(attr, asString=as_string)


def fix_incompatible_containers():
    """Backwards compatibility: old containers to use new ReferenceLoader"""
    old_loaders = {
        "MayaAsciiLoader",
        "AbcLoader",
        "ModelLoader",
        "CameraLoader",
        "RigLoader",
        "FBXLoader"
    }
    host = registered_host()
    for container in host.ls():
        loader = container['loader']
        if loader in old_loaders:
            log.info(
                "Converting legacy container loader {} to "
                "ReferenceLoader: {}".format(loader, container["objectName"])
            )
            cmds.setAttr(container["objectName"] + ".loader",
                         "ReferenceLoader", type="string")


def update_content_on_context_change():
    """
    This will update scene content to match new folder on context change
    """

    host = registered_host()
    create_context = CreateContext(host)
    folder_entity = get_current_task_entity(fields={"attrib"})

    instance_values = {
        "folderPath": create_context.get_current_folder_path(),
        "task": create_context.get_current_task_name(),
    }
    creator_attribute_values = {
        "frameStart": folder_entity["attrib"]["frameStart"],
        "frameEnd": folder_entity["attrib"]["frameEnd"],
    }

    has_changes = False
    for instance in create_context.instances:
        for key, value in instance_values.items():
            if key not in instance or instance[key] == value:
                continue

            # Update instance value
            print(f"Updating {instance.product_name} {key} to: {value}")
            instance[key] = value
            has_changes = True

        creator_attributes = instance.creator_attributes
        for key, value in creator_attribute_values.items():
            if (
                    key not in creator_attributes
                    or creator_attributes[key] == value
            ):
                continue

            # Update instance creator attribute value
            print(f"Updating {instance.product_name} {key} to: {value}")
            instance[key] = value
            has_changes = True

    if has_changes:
        create_context.save_changes()


def show_message(title, msg):
    from qtpy import QtWidgets
    from ayon_core.tools.utils import show_message_dialog

    # Find maya main window
    top_level_widgets = {w.objectName(): w for w in
                         QtWidgets.QApplication.topLevelWidgets()}

    parent = top_level_widgets.get("MayaWindow", None)
    if parent is not None:
        show_message_dialog(title=title, message=msg, parent=parent)


def iter_shader_edits(relationships, shader_nodes, nodes_by_id, label=None):
    """Yield edits as a set of actions."""

    attributes = relationships.get("attributes", [])
    shader_data = relationships.get("relationships", {})

    shading_engines = cmds.ls(shader_nodes, type="objectSet", long=True)
    assert shading_engines, "Error in retrieving objectSets from reference"

    # region compute lookup
    shading_engines_by_id = defaultdict(list)
    for shad in shading_engines:
        shading_engines_by_id[get_id(shad)].append(shad)
    # endregion

    # region assign shading engines and other sets
    for data in shader_data.values():
        # collect all unique IDs of the set members
        shader_uuid = data["uuid"]
        member_uuids = [
            (member["uuid"], member.get("components"))
            for member in data["members"]]

        filtered_nodes = list()
        for _uuid, components in member_uuids:
            nodes = nodes_by_id.get(_uuid, None)
            if nodes is None:
                continue

            if components:
                # Assign to the components
                nodes = [".".join([node, components]) for node in nodes]

            filtered_nodes.extend(nodes)

        id_shading_engines = shading_engines_by_id[shader_uuid]
        if not id_shading_engines:
            log.error("{} - No shader found with cbId "
                      "'{}'".format(label, shader_uuid))
            continue
        elif len(id_shading_engines) > 1:
            log.error("{} - Skipping shader assignment. "
                      "More than one shader found with cbId "
                      "'{}'. (found: {})".format(label, shader_uuid,
                                                 id_shading_engines))
            continue

        if not filtered_nodes:
            log.warning("{} - No nodes found for shading engine "
                        "'{}'".format(label, id_shading_engines[0]))
            continue

        yield {"action": "assign",
               "uuid": data["uuid"],
               "nodes": filtered_nodes,
               "shader": id_shading_engines[0]}

    for data in attributes:
        nodes = nodes_by_id.get(data["uuid"], [])
        attr_value = data["attributes"]
        yield {"action": "setattr",
               "uuid": data["uuid"],
               "nodes": nodes,
               "attributes": attr_value}


def set_colorspace():
    """Set Colorspace from project configuration"""

    project_name = get_current_project_name()
    imageio = get_project_settings(project_name)["maya"]["imageio"]

    # ocio compatibility variables
    ocio_v2_maya_version = 2022
    maya_version = int(cmds.about(version=True))
    ocio_v2_support = use_ocio_v2 = maya_version >= ocio_v2_maya_version
    is_ocio_set = bool(os.environ.get("OCIO"))

    use_workfile_settings = imageio.get("workfile", {}).get("enabled")
    if use_workfile_settings:
        root_dict = imageio["workfile"]
    else:
        # TODO: deprecated code from 3.15.5 - remove
        # Maya 2022+ introduces new OCIO v2 color management settings that
        # can override the old color management preferences. AYON has
        # separate settings for both so we fall back when necessary.
        use_ocio_v2 = imageio["colorManagementPreference_v2"]["enabled"]
        if use_ocio_v2 and not ocio_v2_support:
            # Fallback to legacy behavior with a warning
            log.warning(
                "Color Management Preference v2 is enabled but not "
                "supported by current Maya version: {} (< {}). Falling "
                "back to legacy settings.".format(
                    maya_version, ocio_v2_maya_version)
            )

        if use_ocio_v2:
            root_dict = imageio["colorManagementPreference_v2"]
        else:
            root_dict = imageio["colorManagementPreference"]

        if not isinstance(root_dict, dict):
            msg = "set_colorspace(): argument should be dictionary"
            log.error(msg)
            return

    # backward compatibility
    # TODO: deprecated code from 3.15.5 - remove with deprecated code above
    view_name = root_dict.get("viewTransform")
    if view_name is None:
        view_name = root_dict.get("viewName")

    log.debug(">> root_dict: {}".format(pformat(root_dict)))
    if not root_dict:
        return

    # set color spaces for rendering space and view transforms
    def _colormanage(**kwargs):
        """Wrapper around `cmds.colorManagementPrefs`.

        This logs errors instead of raising an error so color management
        settings get applied as much as possible.

        """
        assert len(kwargs) == 1, "Must receive one keyword argument"
        try:
            cmds.colorManagementPrefs(edit=True, **kwargs)
            log.debug("Setting Color Management Preference: {}".format(kwargs))
        except RuntimeError as exc:
            log.error(exc)

    # enable color management
    cmds.colorManagementPrefs(edit=True, cmEnabled=True)
    cmds.colorManagementPrefs(edit=True, ocioRulesEnabled=True)

    if use_ocio_v2:
        log.info("Using Maya OCIO v2")
        if not is_ocio_set:
            # Set the Maya 2022+ default OCIO v2 config file path
            log.info("Setting default Maya OCIO v2 config")
            # Note: Setting "" as value also sets this default however
            # introduces a bug where launching a file on startup will prompt
            # to save the empty scene before it, so we set using the path.
            # This value has been the same for 2022, 2023 and 2024
            path = "<MAYA_RESOURCES>/OCIO-configs/Maya2022-default/config.ocio"
            cmds.colorManagementPrefs(edit=True, configFilePath=path)

        # set rendering space and view transform
        _colormanage(renderingSpaceName=root_dict["renderSpace"])
        _colormanage(viewName=view_name)
        _colormanage(displayName=root_dict["displayName"])
    else:
        log.info("Using Maya OCIO v1 (legacy)")
        if not is_ocio_set:
            # Set the Maya default config file path
            log.info("Setting default Maya OCIO v1 legacy config")
            cmds.colorManagementPrefs(edit=True, configFilePath="legacy")

        # set rendering space and view transform
        _colormanage(renderingSpaceName=root_dict["renderSpace"])
        _colormanage(viewTransformName=view_name)


@contextlib.contextmanager
def parent_nodes(nodes, parent=None):
    # type: (list, str) -> list
    """Context manager to un-parent provided nodes and return them back."""

    def _as_mdagpath(node):
        """Return MDagPath for node path."""
        if not node:
            return
        sel = OpenMaya.MSelectionList()
        sel.add(node)
        return sel.getDagPath(0)

    # We can only parent dag nodes so we ensure input contains only dag nodes
    nodes = cmds.ls(nodes, type="dagNode", long=True)
    if not nodes:
        # opt-out early
        yield
        return

    parent_node_path = None
    delete_parent = False
    if parent:
        if not cmds.objExists(parent):
            parent_node = cmds.createNode("transform",
                                          name=parent,
                                          skipSelect=False)
            delete_parent = True
        else:
            parent_node = parent
        parent_node_path = cmds.ls(parent_node, long=True)[0]

    # Store original parents
    node_parents = []
    for node in nodes:
        node_parent = get_node_parent(node)
        node_parents.append((_as_mdagpath(node), _as_mdagpath(node_parent)))

    try:
        for node, node_parent in node_parents:
            node_parent_path = node_parent.fullPathName() if node_parent else None  # noqa
            if node_parent_path == parent_node_path:
                # Already a child
                continue

            if parent_node_path:
                cmds.parent(node.fullPathName(), parent_node_path)
            else:
                cmds.parent(node.fullPathName(), world=True)

        yield
    finally:
        # Reparent to original parents
        for node, original_parent in node_parents:
            node_path = node.fullPathName()
            if not node_path:
                # Node must have been deleted
                continue

            node_parent_path = get_node_parent(node_path)

            original_parent_path = None
            if original_parent:
                original_parent_path = original_parent.fullPathName()
                if not original_parent_path:
                    # Original parent node must have been deleted
                    continue

            if node_parent_path != original_parent_path:
                if not original_parent_path:
                    cmds.parent(node_path, world=True)
                else:
                    cmds.parent(node_path, original_parent_path)

        if delete_parent:
            cmds.delete(parent_node_path)


@contextlib.contextmanager
def maintained_time():
    ct = cmds.currentTime(query=True)
    try:
        yield
    finally:
        cmds.currentTime(ct, edit=True)


def iter_visible_nodes_in_range(nodes, start, end):
    """Yield nodes that are visible in start-end frame range.

    - Ignores intermediateObjects completely.
    - Considers animated visibility attributes + upstream visibilities.

    This is optimized for large scenes where some nodes in the parent
    hierarchy might have some input connections to the visibilities,
    e.g. key, driven keys, connections to other attributes, etc.

    This only does a single time step to `start` if current frame is
    not inside frame range since the assumption is made that changing
    a frame isn't so slow that it beats querying all visibility
    plugs through MDGContext on another frame.

    Args:
        nodes (list): List of node names to consider.
        start (int, float): Start frame.
        end (int, float): End frame.

    Returns:
        list: List of node names. These will be long full path names so
            might have a longer name than the input nodes.

    """
    # States we consider per node
    VISIBLE = 1  # always visible
    INVISIBLE = 0  # always invisible
    ANIMATED = -1  # animated visibility

    # Ensure integers
    start = int(start)
    end = int(end)

    # Consider only non-intermediate dag nodes and use the "long" names.
    nodes = cmds.ls(nodes, long=True, noIntermediate=True, type="dagNode")
    if not nodes:
        return

    with maintained_time():
        # Go to first frame of the range if the current time is outside
        # the queried range so can directly query all visible nodes on
        # that frame.
        current_time = cmds.currentTime(query=True)
        if not (start <= current_time <= end):
            cmds.currentTime(start)

        visible = cmds.ls(nodes, long=True, visible=True)
        for node in visible:
            yield node
        if len(visible) == len(nodes) or start == end:
            # All are visible on frame one, so they are at least visible once
            # inside the frame range.
            return

    # For the invisible ones check whether its visibility and/or
    # any of its parents visibility attributes are animated. If so, it might
    # get visible on other frames in the range.
    def memodict(f):
        """Memoization decorator for a function taking a single argument.

        See: http://code.activestate.com/recipes/
             578231-probably-the-fastest-memoization-decorator-in-the-/
        """

        class memodict(dict):
            def __missing__(self, key):
                ret = self[key] = f(key)
                return ret

        return memodict().__getitem__

    @memodict
    def get_state(node):
        plug = node + ".visibility"
        connections = cmds.listConnections(plug,
                                           source=True,
                                           destination=False)
        if connections:
            return ANIMATED
        else:
            return VISIBLE if cmds.getAttr(plug) else INVISIBLE

    visible = set(visible)
    invisible = [node for node in nodes if node not in visible]
    always_invisible = set()
    # Iterate over the nodes by short to long names to iterate the highest
    # in hierarchy nodes first. So the collected data can be used from the
    # cache for parent queries in next iterations.
    node_dependencies = dict()
    for node in sorted(invisible, key=len):

        state = get_state(node)
        if state == INVISIBLE:
            always_invisible.add(node)
            continue

        # If not always invisible by itself we should go through and check
        # the parents to see if any of them are always invisible. For those
        # that are "ANIMATED" we consider that this node is dependent on
        # that attribute, we store them as dependency.
        dependencies = set()
        if state == ANIMATED:
            dependencies.add(node)

        traversed_parents = list()
        for parent in iter_parents(node):

            if parent in always_invisible or get_state(parent) == INVISIBLE:
                # When parent is always invisible then consider this parent,
                # this node we started from and any of the parents we
                # have traversed in-between to be *always invisible*
                always_invisible.add(parent)
                always_invisible.add(node)
                always_invisible.update(traversed_parents)
                break

            # If we have traversed the parent before and its visibility
            # was dependent on animated visibilities then we can just extend
            # its dependencies for to those for this node and break further
            # iteration upwards.
            parent_dependencies = node_dependencies.get(parent, None)
            if parent_dependencies is not None:
                dependencies.update(parent_dependencies)
                break

            state = get_state(parent)
            if state == ANIMATED:
                dependencies.add(parent)

            traversed_parents.append(parent)

        if node not in always_invisible and dependencies:
            node_dependencies[node] = dependencies

    if not node_dependencies:
        return

    # Now we only have to check the visibilities for nodes that have animated
    # visibility dependencies upstream. The fastest way to check these
    # visibility attributes across different frames is with Python api 2.0
    # so we do that.
    @memodict
    def get_visibility_mplug(node):
        """Return api 2.0 MPlug with cached memoize decorator"""
        sel = OpenMaya.MSelectionList()
        sel.add(node)
        dag = sel.getDagPath(0)
        return OpenMaya.MFnDagNode(dag).findPlug("visibility", True)

    @contextlib.contextmanager
    def dgcontext(mtime):
        """MDGContext context manager"""
        context = OpenMaya.MDGContext(mtime)
        try:
            previous = context.makeCurrent()
            yield context
        finally:
            previous.makeCurrent()

    # We skip the first frame as we already used that frame to check for
    # overall visibilities. And end+1 to include the end frame.
    scene_units = OpenMaya.MTime.uiUnit()
    for frame in range(start + 1, end + 1):
        mtime = OpenMaya.MTime(frame, unit=scene_units)

        # Build little cache so we don't query the same MPlug's value
        # again if it was checked on this frame and also is a dependency
        # for another node
        frame_visibilities = {}
        with dgcontext(mtime) as context:
            for node, dependencies in list(node_dependencies.items()):
                for dependency in dependencies:
                    dependency_visible = frame_visibilities.get(dependency,
                                                                None)
                    if dependency_visible is None:
                        mplug = get_visibility_mplug(dependency)
                        dependency_visible = mplug.asBool(context)
                        frame_visibilities[dependency] = dependency_visible

                    if not dependency_visible:
                        # One dependency is not visible, thus the
                        # node is not visible.
                        break

                else:
                    # All dependencies are visible.
                    yield node
                    # Remove node with dependencies for next frame iterations
                    # because it was visible at least once.
                    node_dependencies.pop(node)

        # If no more nodes to process break the frame iterations..
        if not node_dependencies:
            break


def get_attribute_input(attr):
    connections = cmds.listConnections(attr, plugs=True, destination=False)
    return connections[0] if connections else None


def convert_to_maya_fps(fps):
    """Convert any fps to supported Maya framerates."""
    float_framerates = [
        23.976023976023978,
        # WTF is 29.97 df vs fps?
        29.97002997002997,
        47.952047952047955,
        59.94005994005994
    ]
    # 44100 fps evaluates as 41000.0. Why? Omitting for now.
    int_framerates = [
        2,
        3,
        4,
        5,
        6,
        8,
        10,
        12,
        15,
        16,
        20,
        24,
        25,
        30,
        40,
        48,
        50,
        60,
        75,
        80,
        90,
        100,
        120,
        125,
        150,
        200,
        240,
        250,
        300,
        375,
        400,
        500,
        600,
        750,
        1200,
        1500,
        2000,
        3000,
        6000,
        48000
    ]

    # If input fps is a whole number we'll return.
    if float(fps).is_integer():
        # Validate fps is part of Maya's fps selection.
        if int(fps) not in int_framerates:
            raise ValueError(
                "Framerate \"{}\" is not supported in Maya".format(fps)
            )
        return int(fps)
    else:
        # Differences to supported float frame rates.
        differences = []
        for i in float_framerates:
            differences.append(abs(i - fps))

        # Validate difference does not stray too far from supported framerates.
        min_difference = min(differences)
        min_index = differences.index(min_difference)
        supported_framerate = float_framerates[min_index]
        if min_difference > 0.1:
            raise ValueError(
                "Framerate \"{}\" strays too far from any supported framerate"
                " in Maya. Closest supported framerate is \"{}\"".format(
                    fps, supported_framerate
                )
            )

        return supported_framerate


def write_xgen_file(data, filepath):
    """Overwrites data in .xgen files.

    Quite naive approach to mainly overwrite "xgDataPath" and "xgProjectPath".

    Args:
        data (dict): Dictionary of key, value. Key matches with xgen file.
        For example:
            {"xgDataPath": "some/path"}
        filepath (string): Absolute path of .xgen file.
    """
    # Generate regex lookup for line to key basically
    # match any of the keys in `\t{key}\t\t`
    keys = "|".join(re.escape(key) for key in data.keys())
    re_keys = re.compile("^\t({})\t\t".format(keys))

    lines = []
    with open(filepath, "r") as f:
        for line in f:
            match = re_keys.match(line)
            if match:
                key = match.group(1)
                value = data[key]
                line = "\t{}\t\t{}\n".format(key, value)

            lines.append(line)

    with open(filepath, "w") as f:
        f.writelines(lines)


def get_color_management_preferences():
    """Get and resolve OCIO preferences."""
    data = {
        # Is color management enabled.
        "enabled": cmds.colorManagementPrefs(
            query=True, cmEnabled=True
        ),
        "rendering_space": cmds.colorManagementPrefs(
            query=True, renderingSpaceName=True
        ),
        "output_transform": cmds.colorManagementPrefs(
            query=True, outputTransformName=True
        ),
        "output_transform_enabled": cmds.colorManagementPrefs(
            query=True, outputTransformEnabled=True
        ),
        "view_transform": cmds.colorManagementPrefs(
            query=True, viewTransformName=True
        )
    }

    # Split view and display from view_transform. view_transform comes in
    # format of "{view} ({display})".
    regex = re.compile(r"^(?P<view>.+) \((?P<display>.+)\)$")
    if int(cmds.about(version=True)) <= 2020:
        # view_transform comes in format of "{view} {display}" in 2020.
        regex = re.compile(r"^(?P<view>.+) (?P<display>.+)$")

    match = regex.match(data["view_transform"])
    if not match:
        raise ValueError(
            "Unable to parse view and display from Maya view transform: '{}' "
            "using regex '{}'".format(data["view_transform"], regex.pattern)
        )

    data.update({
        "display": match.group("display"),
        "view": match.group("view")
    })

    # Get config absolute path.
    path = cmds.colorManagementPrefs(
        query=True, configFilePath=True
    )

    # The OCIO config supports a custom <MAYA_RESOURCES> token.
    maya_resources_token = "<MAYA_RESOURCES>"
    maya_resources_path = OpenMaya.MGlobal.getAbsolutePathToResources()
    path = path.replace(maya_resources_token, maya_resources_path)

    data["config"] = path

    return data


def get_color_management_output_transform():
    preferences = get_color_management_preferences()
    colorspace = preferences["rendering_space"]
    if preferences["output_transform_enabled"]:
        colorspace = preferences["output_transform"]
    return colorspace


def image_info(file_path):
    # type: (str) -> dict
    """Based on the texture path, get its bit depth and format information.
    Take reference from makeTx.py in Arnold:
        ImageInfo(filename): Get Image Information for colorspace
        AiTextureGetFormat(filename): Get Texture Format
        AiTextureGetBitDepth(filename): Get Texture bit depth
    Args:
        file_path (str): Path to the texture file.
    Returns:
        dict: Dictionary with the information about the texture file.
    """
    from arnold import (
        AiTextureGetBitDepth,
        AiTextureGetFormat
    )
    # Get Texture Information
    img_info = {'filename': file_path}
    if os.path.isfile(file_path):
        img_info['bit_depth'] = AiTextureGetBitDepth(file_path)  # noqa
        img_info['format'] = AiTextureGetFormat(file_path)  # noqa
    else:
        img_info['bit_depth'] = 8
        img_info['format'] = "unknown"
    return img_info


def guess_colorspace(img_info):
    # type: (dict) -> str
    """Guess the colorspace of the input image filename.
    Note:
        Reference from makeTx.py
    Args:
        img_info (dict): Image info generated by :func:`image_info`
    Returns:
        str: color space name use in the `--colorconvert`
             option of maketx.
    """
    from arnold import (
        AiTextureInvalidate,
        # types
        AI_TYPE_BYTE,
        AI_TYPE_INT,
        AI_TYPE_UINT
    )
    try:
        if img_info['bit_depth'] <= 16:
            if img_info['format'] in (AI_TYPE_BYTE, AI_TYPE_INT, AI_TYPE_UINT): # noqa
                return 'sRGB'
            else:
                return 'linear'
        # now discard the image file as AiTextureGetFormat has loaded it
        AiTextureInvalidate(img_info['filename'])       # noqa
    except ValueError:
        print(("[maketx] Error: Could not guess"
               "colorspace for {}").format(img_info["filename"]))
        return "linear"


def len_flattened(components):
    """Return the length of the list as if it was flattened.

    Maya will return consecutive components as a single entry
    when requesting with `maya.cmds.ls` without the `flatten`
    flag. Though enabling `flatten` on a large list (e.g. millions)
    will result in a slow result. This command will return the amount
    of entries in a non-flattened list by parsing the result with
    regex.

    Args:
        components (list): The non-flattened components.

    Returns:
        int: The amount of entries.

    """
    assert isinstance(components, (list, tuple))
    n = 0

    pattern = re.compile(r"\[(\d+):(\d+)\]")
    for c in components:
        match = pattern.search(c)
        if match:
            start, end = match.groups()
            n += int(end) - int(start) + 1
        else:
            n += 1
    return n


def get_all_children(nodes, ignore_intermediate_objects=False):
    """Return all children of `nodes` including each instanced child.
    Using maya.cmds.listRelatives(allDescendents=True) includes only the first
    instance. As such, this function acts as an optimal replacement with a
    focus on a fast query.

    Args:
        nodes (iterable): List of nodes to get children for.
        ignore_intermediate_objects (bool): Ignore any children that
            are intermediate objects.

    Returns:
        set: Children of input nodes.

    """

    sel = OpenMaya.MSelectionList()
    traversed = set()
    iterator = OpenMaya.MItDag(OpenMaya.MItDag.kDepthFirst)
    fn_dag = OpenMaya.MFnDagNode()
    for node in nodes:

        if node in traversed:
            # Ignore if already processed as a child
            # before
            continue

        sel.clear()
        sel.add(node)
        dag = sel.getDagPath(0)

        iterator.reset(dag)
        # ignore self
        iterator.next()  # noqa: B305
        while not iterator.isDone():

            if ignore_intermediate_objects:
                fn_dag.setObject(iterator.currentItem())
                if fn_dag.isIntermediateObject:
                    iterator.prune()
                    iterator.next()  # noqa: B305
                    continue

            path = iterator.fullPathName()

            if path in traversed:
                iterator.prune()
                iterator.next()  # noqa: B305
                continue

            traversed.add(path)
            iterator.next()  # noqa: B305

    return traversed


def get_capture_preset(
    task_name, task_type, product_name, project_settings, log
):
    """Get capture preset for playblasting.

    Logic for transitioning from old style capture preset to new capture preset
    profiles.

    Args:
        task_name (str): Task name.
        task_type (str): Task type.
        product_name (str): Product name.
        project_settings (dict): Project settings.
        log (logging.Logger): Logging object.
    """
    capture_preset = None
    filtering_criteria = {
        "task_names": task_name,
        "task_types": task_type,
        "product_names": product_name
    }

    plugin_settings = project_settings["maya"]["publish"]["ExtractPlayblast"]
    if plugin_settings["profiles"]:
        profile = filter_profiles(
            plugin_settings["profiles"],
            filtering_criteria,
            logger=log
        )
        capture_preset = profile.get("capture_preset")
    else:
        log.warning("No profiles present for Extract Playblast")

    # Backward compatibility for deprecated Extract Playblast settings
    # without profiles.
    if capture_preset is None:
        log.debug(
            "Falling back to deprecated Extract Playblast capture preset "
            "because no new style playblast profiles are defined."
        )
        capture_preset = plugin_settings.get("capture_preset")

    if capture_preset:
        # Create deepcopy of preset as we'll change the values
        capture_preset = copy.deepcopy(capture_preset)

        viewport_options = capture_preset["ViewportOptions"]
        # Change 'list' to 'dict' for 'capture.py'
        viewport_options["pluginObjects"] = {
            item["name"]: item["value"]
            for item in viewport_options["pluginObjects"]
        }
    return capture_preset or {}


def get_reference_node(members, log=None):
    """Get the reference node from the container members
    Args:
        members: list of node names

    Returns:
        str: Reference node name.

    """

    # Collect the references without .placeHolderList[] attributes as
    # unique entries (objects only) and skipping the sharedReferenceNode.
    references = set()
    for ref in cmds.ls(members, exactType="reference", objectsOnly=True):

        # Ignore any `:sharedReferenceNode`
        if ref.rsplit(":", 1)[-1].startswith("sharedReferenceNode"):
            continue

        # Ignore _UNKNOWN_REF_NODE_ (PLN-160)
        if ref.rsplit(":", 1)[-1].startswith("_UNKNOWN_REF_NODE_"):
            continue

        references.add(ref)

    assert references, "No reference node found in container"

    # Get highest reference node (least parents)
    highest = min(references,
                  key=lambda x: len(get_reference_node_parents(x)))

    # Warn the user when we're taking the highest reference node
    if len(references) > 1:
        if not log:
            log = logging.getLogger(__name__)

        log.warning("More than one reference node found in "
                    "container, using highest reference node: "
                    "%s (in: %s)", highest, list(references))

    return highest


def get_reference_node_parents(ref):
    """Return all parent reference nodes of reference node

    Args:
        ref (str): reference node.

    Returns:
        list: The upstream parent reference nodes.

    """
    parent = cmds.referenceQuery(ref,
                                 referenceNode=True,
                                 parent=True)
    parents = []
    while parent:
        parents.append(parent)
        parent = cmds.referenceQuery(parent,
                                     referenceNode=True,
                                     parent=True)
    return parents


def create_rig_animation_instance(
    nodes, context, namespace, options=None, log=None
):
    """Create an animation publish instance for loaded rigs.

    See the RecreateRigAnimationInstance inventory action on how to use this
    for loaded rig containers.

    Arguments:
        nodes (list): Member nodes of the rig instance.
        context (dict): Representation context of the rig container
        namespace (str): Namespace of the rig container
        options (dict, optional): Additional loader data
        log (logging.Logger, optional): Logger to log to if provided

    Returns:
        None

    """
    if options is None:
        options = {}
    name = context["representation"]["name"]
    output = next((node for node in nodes if
                   node.endswith("out_SET")), None)
    controls = next((node for node in nodes if
                     node.endswith("controls_SET")), None)
    if name != "fbx":
        assert output, "No out_SET in rig, this is a bug."
        assert controls, "No controls_SET in rig, this is a bug."

    anim_skeleton = next((node for node in nodes if
                          node.endswith("skeletonAnim_SET")), None)
    skeleton_mesh = next((node for node in nodes if
                          node.endswith("skeletonMesh_SET")), None)

    # Find the roots amongst the loaded nodes
    roots = (
        cmds.ls(nodes, assemblies=True, long=True) or
        get_highest_in_hierarchy(nodes)
    )
    assert roots, "No root nodes in rig, this is a bug."

    folder_entity = context["folder"]
    product_entity = context["product"]
    product_type = product_entity["productType"]
    product_name = product_entity["name"]

    custom_product_name = options.get("animationProductName")
    if custom_product_name:
        formatting_data = {
            "folder": {
                "name": folder_entity["name"]
            },
            "product": {
                "type": product_type,
                "name": product_name,
            },
            "asset": folder_entity["name"],
            "subset": product_name,
            "family": product_type
        }
        namespace = get_custom_namespace(
            custom_product_name.format(**formatting_data)
        )

    if log:
        log.info("Creating product: {}".format(namespace))

    # Fill creator identifier
    creator_identifier = "io.openpype.creators.maya.animation"

    host = registered_host()
    create_context = CreateContext(host)
    # Create the animation instance
    rig_sets = [output, controls, anim_skeleton, skeleton_mesh]
    # Remove sets that this particular rig does not have
    rig_sets = [s for s in rig_sets if s is not None]
    with maintained_selection():
        cmds.select(rig_sets + roots, noExpand=True)
        create_context.create(
            creator_identifier=creator_identifier,
            variant=namespace,
            pre_create_data={"use_selection": True}
        )<|MERGE_RESOLUTION|>--- conflicted
+++ resolved
@@ -2637,10 +2637,7 @@
     """
 
     task_attributes = get_current_task_entity(fields={"attrib"})["attrib"]
-<<<<<<< HEAD
-=======
-
->>>>>>> 7af860fd
+
     # Set resolution
     width = task_attributes.get("resolutionWidth", 1920)
     height = task_attributes.get("resolutionHeight", 1080)
