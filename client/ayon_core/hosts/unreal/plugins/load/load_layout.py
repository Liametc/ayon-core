# -*- coding: utf-8 -*-
"""Loader for layouts."""
import json
import collections
from pathlib import Path

<<<<<<< HEAD
from ayon_core.client import get_assets, get_asset_by_name, get_representations
=======
import unreal
from unreal import (
    EditorAssetLibrary,
    EditorLevelLibrary,
    EditorLevelUtils,
    AssetToolsHelpers,
    FBXImportType,
    MovieSceneLevelVisibilityTrack,
    MovieSceneSubTrack,
    LevelSequenceEditorBlueprintLibrary as LevelSequenceLib,
)
import ayon_api

>>>>>>> 2b76b3dd
from ayon_core.pipeline import (
    discover_loader_plugins,
    loaders_from_representation,
    load_container,
    get_representation_path,
    AYON_CONTAINER_ID,
    get_current_project_name,
)
from ayon_core.pipeline.context_tools import get_current_folder_entity
from ayon_core.settings import get_current_project_settings
from ayon_core.hosts.unreal.api.plugin import UnrealBaseLoader
from ayon_core.hosts.unreal.api.pipeline import (
    send_request,
    containerise,
    imprint,
)


class LayoutLoader(UnrealBaseLoader):
    """Load Layout from a JSON file"""

    product_types = {"layout"}
    representations = {"json"}

    label = "Load Layout"
    icon = "code-fork"
    color = "orange"

    @staticmethod
    def _create_levels(
        hierarchy_dir_list, hierarchy, asset_dir, asset,
        create_sequences_option
    ):
        level = f"{asset_dir}/{asset}_map.{asset}_map"
        master_level = None

        if not send_request(
                "does_asset_exist", params={"asset_path": level}):
            send_request(
                "new_level",
                params={"level_path": f"{asset_dir}/{asset}_map"})

        if create_sequences_option:
            # Create map for the shot, and create hierarchy of map. If the
            # maps already exist, we will use them.
            if hierarchy:
                h_dir = hierarchy_dir_list[0]
                h_asset = hierarchy[0]
                master_level = f"{h_dir}/{h_asset}_map.{h_asset}_map"
                if not send_request(
                        "does_asset_exist",
                        params={"asset_path": master_level}):
                    send_request(
                        "new_level",
                        params={"level_path": f"{h_dir}/{h_asset}_map"})

            if master_level:
                send_request("load_level",
                             params={"level_path": master_level})
                send_request("add_level_to_world",
                             params={"level_path": level})
                send_request("save_all_dirty_levels")
                send_request("load_level", params={"level_path": level})

        return level, master_level

    @staticmethod
    def _get_frame_info(h_dir):
        project_name = get_current_project_name()
        asset_data = get_asset_by_name(
            project_name,
            h_dir.split('/')[-1],
            fields=["_id", "data.fps"]
        )

        start_frames = []
        end_frames = []

        elements = list(get_assets(
            project_name,
            parent_ids=[asset_data["_id"]],
            fields=["_id", "data.clipIn", "data.clipOut"]
        ))
        for e in elements:
            start_frames.append(e.get('data').get('clipIn'))
            end_frames.append(e.get('data').get('clipOut'))

            elements.extend(get_assets(
                project_name,
                parent_ids=[e["_id"]],
                fields=["_id", "data.clipIn", "data.clipOut"]
            ))

        min_frame = min(start_frames)
        max_frame = max(end_frames)

        return min_frame, max_frame, asset_data.get('data').get("fps")

    def _get_sequences(self, hierarchy_dir_list, hierarchy):
        # Get all the sequences in the hierarchy. It will create them, if
        # they don't exist.
        sequences = []
        frame_ranges = []
        for (h_dir, h) in zip(hierarchy_dir_list, hierarchy):
            root_content = send_request(
                "list_assets", params={
                    "directory_path": h_dir,
                    "recursive": False,
                    "include_folder": False})

            if existing_sequences := send_request(
                "get_assets_of_class",
                params={
                    "asset_list": root_content, "class_name": "LevelSequence"},
            ):
                for sequence in existing_sequences:
                    sequences.append(sequence)
                    frame_ranges.append(
                        send_request(
                            "get_sequence_frame_range",
                            params={"sequence_path": sequence}))
            else:
                start_frame, end_frame, fps = self._get_frame_info(h_dir)
                sequence = send_request(
                    "generate_sequence",
                    params={
                        "asset_name": h,
                        "asset_path": h_dir,
                        "start_frame": start_frame,
                        "end_frame": end_frame,
                        "fps": fps})

                sequences.append(sequence)
                frame_ranges.append((start_frame, end_frame))

        return sequences, frame_ranges

    @staticmethod
    def _get_fbx_loader(loaders, family):
        name = ""
        if family == 'camera':
            name = "CameraLoader"
        elif family == 'model':
            name = "StaticMeshFBXLoader"
        elif family == 'rig':
            name = "SkeletalMeshFBXLoader"
        return (
            next(
                (
                    loader for loader in loaders if loader.__name__ == name
                ),
                None
            )
            if name
            else None
        )

    @staticmethod
    def _get_abc_loader(loaders, family):
        name = ""
        if family == 'model':
            name = "StaticMeshAlembicLoader"
        elif family == 'rig':
            name = "SkeletalMeshAlembicLoader"
        return (
            next(
                (
                    loader for loader in loaders if loader.__name__ == name
                ),
                None
            )
            if name
            else None
        )

    @staticmethod
    def _import_fbx_animation(
        asset_dir, path, instance_name, skeleton, animation_file
    ):
        anim_file_name = Path(animation_file).with_suffix('')

        anim_path = f"{asset_dir}/animations/{anim_file_name}"

        asset_doc = get_current_project_asset(fields=["data.fps"])
        fps = asset_doc.get("data", {}).get("fps")

        options_properties = [
            ["automated_import_should_detect_type", "False"],
            ["original_import_type",
             "unreal.FBXImportType.FBXIT_SKELETAL_MESH"],
            ["mesh_type_to_import",
             "unreal.FBXImportType.FBXIT_ANIMATION"],
            ["import_mesh", "False"],
            ["import_animations", "True"],
            ["override_full_name", "True"],
            ["skeleton", f"get_asset({skeleton})"]
        ]

        sub_options_properties = [
            ["anim_sequence_import_data", "animation_length",
             "unreal.FBXAnimationLengthImportType.FBXALIT_EXPORTED_TIME"],
            ["anim_sequence_import_data",
             "import_meshes_in_bone_hierarchy", "False"],
            ["anim_sequence_import_data", "use_default_sample_rate", "False"],
            ["anim_sequence_import_data", "custom_sample_rate", str(fps)],
            ["anim_sequence_import_data", "import_custom_attribute", "True"],
            ["anim_sequence_import_data", "import_bone_tracks", "True"],
            ["anim_sequence_import_data", "remove_redundant_keys", "False"],
            ["anim_sequence_import_data", "convert_scene", "True"]
        ]

        params = {
            "filename": path.with_suffix(f".{animation_file}"),
            "destination_path": anim_path,
            "destination_name": f"{instance_name}_animation",
            "replace_existing": False,
            "automated": True,
            "save": True,
            "options_properties": options_properties,
            "sub_options_properties": sub_options_properties
        }

        send_request("import_fbx_task", params=params)

    @staticmethod
    def _process_animation(
        asset_dir, instance_name, actors_dict, bindings_dict, sequence
    ):
<<<<<<< HEAD
        asset_content = send_request(
            "list_assets", params={
                "directory_path": asset_dir,
                "recursive": True,
                "include_folder": True})
=======
        anim_file = Path(animation_file)
        anim_file_name = anim_file.with_suffix('')

        anim_path = f"{asset_dir}/animations/{anim_file_name}"

        folder_entity = get_current_folder_entity()
        # Import animation
        task = unreal.AssetImportTask()
        task.options = unreal.FbxImportUI()

        task.set_editor_property(
            'filename', str(path.with_suffix(f".{animation_file}")))
        task.set_editor_property('destination_path', anim_path)
        task.set_editor_property(
            'destination_name', f"{instance_name}_animation")
        task.set_editor_property('replace_existing', False)
        task.set_editor_property('automated', True)
        task.set_editor_property('save', False)

        # set import options here
        task.options.set_editor_property(
            'automated_import_should_detect_type', False)
        task.options.set_editor_property(
            'original_import_type', FBXImportType.FBXIT_SKELETAL_MESH)
        task.options.set_editor_property(
            'mesh_type_to_import', FBXImportType.FBXIT_ANIMATION)
        task.options.set_editor_property('import_mesh', False)
        task.options.set_editor_property('import_animations', True)
        task.options.set_editor_property('override_full_name', True)
        task.options.set_editor_property('skeleton', skeleton)

        task.options.anim_sequence_import_data.set_editor_property(
            'animation_length',
            unreal.FBXAnimationLengthImportType.FBXALIT_EXPORTED_TIME
        )
        task.options.anim_sequence_import_data.set_editor_property(
            'import_meshes_in_bone_hierarchy', False)
        task.options.anim_sequence_import_data.set_editor_property(
            'use_default_sample_rate', False)
        task.options.anim_sequence_import_data.set_editor_property(
            'custom_sample_rate', folder_entity.get("attrib", {}).get("fps"))
        task.options.anim_sequence_import_data.set_editor_property(
            'import_custom_attribute', True)
        task.options.anim_sequence_import_data.set_editor_property(
            'import_bone_tracks', True)
        task.options.anim_sequence_import_data.set_editor_property(
            'remove_redundant_keys', False)
        task.options.anim_sequence_import_data.set_editor_property(
            'convert_scene', True)

        AssetToolsHelpers.get_asset_tools().import_asset_tasks([task])

        asset_content = unreal.EditorAssetLibrary.list_assets(
            anim_path, recursive=False, include_folder=False
        )
>>>>>>> 2b76b3dd

        animation = None

        if animations := send_request(
                "get_assets_of_class",
                params={"asset_list": asset_content,
                        "class_name": "AnimSequence"},
        ):
            animation = animations[0]

        if animation:
            actor = None
            if actors_dict.get(instance_name):
                actors = send_request(
                    "get_assets_of_class",
                    params={
                        "asset_list": actors_dict.get(instance_name),
                        "class_name": "SkeletalMeshActor"})
                assert len(actors) == 1, (
                    "There should be only one skeleton in the loaded assets.")
                actor = actors[0]

            send_request(
                "apply_animation_to_actor",
                params={
                    "actor_path": actor,
                    "animation_path": animation})

            if sequence:
                # Add animation to the sequencer
                bindings = bindings_dict.get(instance_name)

                for binding in bindings:
<<<<<<< HEAD
                    send_request(
                        "add_animation_to_sequencer",
                        params={
                            "sequence_path": sequence,
                            "binding_guid": binding,
                            "animation_path": animation})

    @staticmethod
    def _get_repre_docs_by_version_id(data):
=======
                    tracks = binding.get_tracks()
                    track = None
                    track = tracks[0] if tracks else binding.add_track(
                        unreal.MovieSceneSkeletalAnimationTrack)

                    sections = track.get_sections()
                    section = None
                    if not sections:
                        section = track.add_section()
                    else:
                        section = sections[0]

                        sec_params = section.get_editor_property('params')
                        curr_anim = sec_params.get_editor_property('animation')

                        if curr_anim:
                            # Checks if the animation path has a container.
                            # If it does, it means that the animation is
                            # already in the sequencer.
                            anim_path = str(Path(
                                curr_anim.get_path_name()).parent
                            ).replace('\\', '/')

                            _filter = unreal.ARFilter(
                                class_names=["AyonAssetContainer"],
                                package_paths=[anim_path],
                                recursive_paths=False)
                            containers = ar.get_assets(_filter)

                            if len(containers) > 0:
                                return

                    section.set_range(
                        sequence.get_playback_start(),
                        sequence.get_playback_end())
                    sec_params = section.get_editor_property('params')
                    sec_params.set_editor_property('animation', animation)

    def _get_repre_entities_by_version_id(self, data):
>>>>>>> 2b76b3dd
        version_ids = {
            element.get("version")
            for element in data
            if element.get("representation")
        }
        version_ids.discard(None)

        output = collections.defaultdict(list)
        if not version_ids:
            return output

        project_name = get_current_project_name()
        repre_entities = ayon_api.get_representations(
            project_name,
            representation_names={"fbx", "abc"},
            version_ids=version_ids,
            fields={"id", "versionId", "name"}
        )
        for repre_entity in repre_entities:
            version_id = repre_entity["versionId"]
            output[version_id].append(repre_entity)
        return output

    def _get_representation(self, element, repre_docs_by_version_id):
        representation = None
        repr_format = None
        if element.get('representation'):
            repre_docs = repre_docs_by_version_id[element.get("version")]
            if not repre_docs:
                self.log.error(
                    f"No valid representation found for version "
                    f"{element.get('version')}")
                return None, None
            repre_doc = repre_docs[0]
            representation = str(repre_doc["_id"])
            repr_format = repre_doc["name"]

        # This is to keep compatibility with old versions of the
        # json format.
        elif element.get('reference_fbx'):
            representation = element.get('reference_fbx')
            repr_format = 'fbx'
        elif element.get('reference_abc'):
            representation = element.get('reference_abc')
            repr_format = 'abc'

        return representation, repr_format

    def _load_representation(
        self, family, representation, repr_format, instance_name, all_loaders
    ):
        loaders = loaders_from_representation(
            all_loaders, representation)

        loader = None

        if repr_format == 'fbx':
            loader = self._get_fbx_loader(loaders, family)
        elif repr_format == 'abc':
            loader = self._get_abc_loader(loaders, family)

        if not loader:
            self.log.error(
                f"No valid loader found for {representation}")
            return None, None, None

        assets = load_container(
            loader,
            representation,
            namespace=instance_name)

        asset_containers = send_request(
            "get_assets_of_class",
            params={
                "asset_list": assets,
                "class_name": "AyonAssetContainer"})

        assert len(asset_containers) == 1, (
            "There should be only one AyonAssetContainer in "
            "the loaded assets.")

        container = asset_containers[0]

        skeletons = send_request(
            "get_assets_of_class",
            params={
                "asset_list": assets,
                "class_name": "Skeleton"})
        assert len(skeletons) <= 1, (
            "There should be one skeleton at most in "
            "the loaded assets.")
        skeleton = skeletons[0] if skeletons else None
        return assets, container, skeleton

    @staticmethod
    def _process_instances(
        data, element, representation, family, sequence, assets
    ):
        actors_dict = {}
        bindings_dict = {}

        instances = [
            item for item in data
            if ((item.get('version') and
                 item.get('version') == element.get('version')) or
                item.get('reference_fbx') == representation or
                item.get('reference_abc') == representation)]

        for instance in instances:
            transform = str(instance.get('transform_matrix'))
            basis = str(instance.get('basis'))
            instance_name = instance.get('instance_name')

            if family == 'model':
                send_request(
                    "process_family",
                    params={
                        "assets": assets,
                        "class_name": 'StaticMesh',
                        "instance_name": instance_name,
                        "transform": transform,
                        "basis": basis,
                        "sequence_path": sequence})
            elif family == 'rig':
                (actors, bindings) = send_request(
                    "process_family",
                    params={
                        "assets": assets,
                        "class_name": 'SkeletalMesh',
                        "instance_name": instance_name,
                        "transform": transform,
                        "basis": basis,
                        "sequence_path": sequence})

                actors_dict[instance_name] = actors
                bindings_dict[instance_name] = bindings

        return actors_dict, bindings_dict

    def _process_assets(self, lib_path, asset_dir, sequence, repr_loaded=None):
        with open(lib_path, "r") as fp:
            data = json.load(fp)

        all_loaders = discover_loader_plugins()

        if not repr_loaded:
            repr_loaded = []

        path = Path(lib_path)

        skeleton_dict = {}
        actors_dict = {}
        bindings_dict = {}

        loaded_assets = []

        repre_entities_by_version_id = self._get_repre_entities_by_version_id(
            data
        )
        for element in data:
<<<<<<< HEAD
            representation, repr_format = self._get_representation(
                element, repre_docs_by_version_id)
=======
            repre_id = None
            repr_format = None
            if element.get('representation'):
                version_id = element.get("version")
                repre_entities = repre_entities_by_version_id[version_id]
                if not repre_entities:
                    self.log.error(
                        f"No valid representation found for version"
                        f" {version_id}")
                    continue
                repre_entity = repre_entities[0]
                repre_id = repre_entity["id"]
                repr_format = repre_entity["name"]

            # This is to keep compatibility with old versions of the
            # json format.
            elif element.get('reference_fbx'):
                repre_id = element.get('reference_fbx')
                repr_format = 'fbx'
            elif element.get('reference_abc'):
                repre_id = element.get('reference_abc')
                repr_format = 'abc'
>>>>>>> 2b76b3dd

            # If reference is None, this element is skipped, as it cannot be
            # imported in Unreal
            if not repre_id:
                continue

            instance_name = element.get('instance_name')

<<<<<<< HEAD
            # Check if representation has already been loaded
            if representation not in repr_loaded:
                repr_loaded.append(representation)

                family = element.get('family')

                assets, container, skeleton = self._load_representation(
                    family, representation, repr_format, instance_name,
                    all_loaders)

                loaded_assets.append(container)

                new_actors, new_bindings = self._process_instances(
                    data, element, representation, family, sequence, assets)

                actors_dict |= new_actors
                bindings_dict |= new_bindings
=======
            skeleton = None

            if repre_id not in repr_loaded:
                repr_loaded.append(repre_id)

                product_type = element.get("product_type")
                if product_type is None:
                    product_type = element.get("family")
                loaders = loaders_from_representation(
                    all_loaders, repre_id)

                loader = None

                if repr_format == 'fbx':
                    loader = self._get_fbx_loader(loaders, product_type)
                elif repr_format == 'abc':
                    loader = self._get_abc_loader(loaders, product_type)

                if not loader:
                    self.log.error(
                        f"No valid loader found for {repre_id}")
                    continue

                options = {
                    # "asset_dir": asset_dir
                }

                assets = load_container(
                    loader,
                    repre_id,
                    namespace=instance_name,
                    options=options
                )

                container = None

                for asset in assets:
                    obj = ar.get_asset_by_object_path(asset).get_asset()
                    if obj.get_class().get_name() == 'AyonAssetContainer':
                        container = obj
                    if obj.get_class().get_name() == 'Skeleton':
                        skeleton = obj

                loaded_assets.append(container.get_path_name())

                instances = [
                    item for item in data
                    if ((item.get('version') and
                        item.get('version') == element.get('version')) or
                        item.get('reference_fbx') == repre_id or
                        item.get('reference_abc') == repre_id)]

                for instance in instances:
                    # transform = instance.get('transform')
                    transform = instance.get('transform_matrix')
                    basis = instance.get('basis')
                    inst = instance.get('instance_name')

                    actors = []

                    if product_type == 'model':
                        actors, _ = self._process_family(
                            assets, 'StaticMesh', transform, basis,
                            sequence, inst
                        )
                    elif product_type == 'rig':
                        actors, bindings = self._process_family(
                            assets, 'SkeletalMesh', transform, basis,
                            sequence, inst
                        )
                        actors_dict[inst] = actors
                        bindings_dict[inst] = bindings
>>>>>>> 2b76b3dd

                if skeleton:
                    skeleton_dict[repre_id] = skeleton
            else:
                skeleton = skeleton_dict.get(repre_id)

            animation_file = element.get('animation')

            if animation_file and skeleton:
                self._import_fbx_animation(
                    asset_dir, path, instance_name, skeleton, animation_file)

                self._process_animation(
                    asset_dir, instance_name, actors_dict,
                    bindings_dict, sequence)

<<<<<<< HEAD
        return loaded_assets
=======
    @staticmethod
    def _remove_family(assets, components, class_name, prop_name):
        ar = unreal.AssetRegistryHelpers.get_asset_registry()

        objects = []
        for a in assets:
            obj = ar.get_asset_by_object_path(a)
            if obj.get_asset().get_class().get_name() == class_name:
                objects.append(obj)
        for obj in objects:
            for comp in components:
                if comp.get_editor_property(prop_name) == obj.get_asset():
                    comp.get_owner().destroy_actor()

    def _remove_actors(self, path):
        asset_containers = self._get_asset_containers(path)

        # Get all the static and skeletal meshes components in the level
        components = EditorLevelLibrary.get_all_level_actors_components()
        static_meshes_comp = [
            c for c in components
            if c.get_class().get_name() == 'StaticMeshComponent']
        skel_meshes_comp = [
            c for c in components
            if c.get_class().get_name() == 'SkeletalMeshComponent']

        # For all the asset containers, get the static and skeletal meshes.
        # Then, check the components in the level and destroy the matching
        # actors.
        for asset_container in asset_containers:
            package_path = asset_container.get_editor_property('package_path')
            family = EditorAssetLibrary.get_metadata_tag(
                asset_container.get_asset(), "family")
            assets = EditorAssetLibrary.list_assets(
                str(package_path), recursive=False)
            if family == 'model':
                self._remove_family(
                    assets, static_meshes_comp, 'StaticMesh', 'static_mesh')
            elif family == 'rig':
                self._remove_family(
                    assets, skel_meshes_comp, 'SkeletalMesh', 'skeletal_mesh')
>>>>>>> 2b76b3dd

    def load(self, context, name=None, namespace=None, options=None):
        """Load and containerise representation into Content Browser.

        This is two step process. First, import FBX to temporary path and
        then call `containerise()` on it - this moves all content to new
        directory and then it will create AssetContainer there and imprint it
        with metadata. This will mark this path as container.

        Args:
            context (dict): application context
            name (str): Product name
            namespace (str): in Unreal this is basically path to container.
                             This is not passed here, so namespace is set
                             by `containerise()` because only then we know
                             real path.
            options (dict): Those would be data to be imprinted. This is not
                            used now, data are imprinted by `containerise()`.
        """
        data = get_current_project_settings()
        create_sequences = data["unreal"]["level_sequences_for_layouts"]

        # Create directory for asset and Ayon container
<<<<<<< HEAD
        hierarchy = context.get('asset').get('data').get('parents')
        root = self.root
        asset = context.get('asset').get('name')
        asset_name = f"{asset}_{name}" if asset else f"{name}"

=======
        folder_entity = context["folder"]
        folder_path = folder_entity["path"]
        hierarchy = folder_path.lstrip("/").split("/")
        # Remove folder name
        folder_name = hierarchy.pop(-1)
        root = self.ASSET_ROOT
>>>>>>> 2b76b3dd
        hierarchy_dir = root
        hierarchy_dir_list = []
        for h in hierarchy:
            hierarchy_dir = f"{hierarchy_dir}/{h}"
            hierarchy_dir_list.append(hierarchy_dir)
<<<<<<< HEAD
=======
        suffix = "_CON"
        asset_name = f"{folder_name}_{name}" if folder_name else name

        tools = unreal.AssetToolsHelpers().get_asset_tools()
        asset_dir, container_name = tools.create_unique_asset_name(
            "{}/{}/{}".format(hierarchy_dir, folder_name, name),
            suffix=""
        )
>>>>>>> 2b76b3dd

        asset_dir, container_name = send_request(
            "create_unique_asset_name", params={
                "root": hierarchy_dir,
                "asset": asset,
                "name": name})

        send_request("make_directory", params={"directory_path": asset_dir})

        shot = None

<<<<<<< HEAD
        level, master_level = self._create_levels(
            hierarchy_dir_list, hierarchy, asset_dir, asset,
            create_sequences)

        if create_sequences:
            sequences, frame_ranges = self._get_sequences(
                hierarchy_dir_list, hierarchy)

            project_name = get_current_project_name()
            data = get_asset_by_name(project_name, asset)["data"]
=======
        level = f"{asset_dir}/{folder_name}_map.{folder_name}_map"
        EditorLevelLibrary.new_level(f"{asset_dir}/{folder_name}_map")

        if create_sequences:
            # Create map for the shot, and create hierarchy of map. If the
            # maps already exist, we will use them.
            if hierarchy:
                h_dir = hierarchy_dir_list[0]
                h_asset = hierarchy[0]
                master_level = f"{h_dir}/{h_asset}_map.{h_asset}_map"
                if not EditorAssetLibrary.does_asset_exist(master_level):
                    EditorLevelLibrary.new_level(f"{h_dir}/{h_asset}_map")

            if master_level:
                EditorLevelLibrary.load_level(master_level)
                EditorLevelUtils.add_level_to_world(
                    EditorLevelLibrary.get_editor_world(),
                    level,
                    unreal.LevelStreamingDynamic
                )
                EditorLevelLibrary.save_all_dirty_levels()
                EditorLevelLibrary.load_level(level)

            # Get all the sequences in the hierarchy. It will create them, if
            # they don't exist.
            frame_ranges = []
            for (h_dir, h) in zip(hierarchy_dir_list, hierarchy):
                root_content = EditorAssetLibrary.list_assets(
                    h_dir, recursive=False, include_folder=False)

                existing_sequences = [
                    EditorAssetLibrary.find_asset_data(asset)
                    for asset in root_content
                    if EditorAssetLibrary.find_asset_data(
                        asset).get_class().get_name() == 'LevelSequence'
                ]

                if not existing_sequences:
                    sequence, frame_range = generate_sequence(h, h_dir)

                    sequences.append(sequence)
                    frame_ranges.append(frame_range)
                else:
                    for e in existing_sequences:
                        sequences.append(e.get_asset())
                        frame_ranges.append((
                            e.get_asset().get_playback_start(),
                            e.get_asset().get_playback_end()))

            shot = tools.create_asset(
                asset_name=folder_name,
                package_path=asset_dir,
                asset_class=unreal.LevelSequence,
                factory=unreal.LevelSequenceFactoryNew()
            )

            # sequences and frame_ranges have the same length
            for i in range(0, len(sequences) - 1):
                set_sequence_hierarchy(
                    sequences[i], sequences[i + 1],
                    frame_ranges[i][1],
                    frame_ranges[i + 1][0], frame_ranges[i + 1][1],
                    [level])

            project_name = get_current_project_name()
            folder_attributes = (
                ayon_api.get_folder_by_path(project_name, folder_path)["attrib"]
            )
            shot.set_display_rate(
                unreal.FrameRate(folder_attributes.get("fps"), 1.0))
            shot.set_playback_start(0)
            shot.set_playback_end(
                folder_attributes.get('clipOut')
                - folder_attributes.get('clipIn')
                + 1
            )
            if sequences:
                set_sequence_hierarchy(
                    sequences[-1],
                    shot,
                    frame_ranges[-1][1],
                    folder_attributes.get('clipIn'),
                    folder_attributes.get('clipOut'),
                    [level])
>>>>>>> 2b76b3dd

            shot = send_request(
                "generate_layout_sequence",
                params={
                    "asset": asset,
                    "asset_dir": asset_dir,
                    "sequences": sequences,
                    "frame_ranges": frame_ranges,
                    "level": level,
                    "fps": data.get("fps"),
                    "clip_in": data.get("clipIn"),
                    "clip_out": data.get("clipOut")})

            send_request("load_level", params={"level_path": level})

        loaded_assets = self._process_assets(self.fname, asset_dir, shot)

        send_request(
            "save_listed_assets", params={"asset_list": loaded_assets})

        send_request("save_current_level")

        data = {
            "schema": "ayon:container-2.0",
            "id": AYON_CONTAINER_ID,
            "asset": folder_name,
            "folder_path": folder_path,
            "namespace": asset_dir,
            "container_name": container_name,
            "asset_name": asset_name,
            "loader": str(self.__class__.__name__),
<<<<<<< HEAD
            "representation_id": str(context["representation"]["_id"]),
            "version_id": str(context["representation"]["parent"]),
            "family": context["representation"]["context"]["family"],
=======
            "representation": context["representation"]["id"],
            "parent": context["representation"]["versionId"],
            "family": context["product"]["productType"],
>>>>>>> 2b76b3dd
            "loaded_assets": loaded_assets
        }

        containerise(asset_dir, container_name, data)

        if master_level:
<<<<<<< HEAD
            send_request("load_level", params={"level_path": master_level})
=======
            EditorLevelLibrary.load_level(master_level)

        return asset_content

    def update(self, container, context):
        data = get_current_project_settings()
        create_sequences = data["unreal"]["level_sequences_for_layouts"]
>>>>>>> 2b76b3dd

        save_dir = hierarchy_dir_list[0] if create_sequences else asset_dir

        assets = send_request(
            "list_assets", params={
                "directory_path": save_dir,
                "recursive": True,
                "include_folder": False})

        send_request("save_listed_assets", params={"asset_list": assets})

        return assets

    def update(self, container, representation):
        asset_dir = container.get('namespace')
<<<<<<< HEAD
        context = representation.get("context")
        hierarchy = context.get('hierarchy').split("/")

        data = get_current_project_settings()
        create_sequences = data["unreal"]["level_sequences_for_layouts"]
=======

        folder_entity = context["folder"]
        repre_entity = context["representation"]

        hierarchy = folder_entity["path"].lstrip("/").split("/")
        first_parent_name = hierarchy[0]

        sequence = None
        master_level = None

        if create_sequences:
            h_dir = f"{root}/{first_parent_name}"
            h_asset = first_parent_name
            master_level = f"{h_dir}/{h_asset}_map.{h_asset}_map"

            filter = unreal.ARFilter(
                class_names=["LevelSequence"],
                package_paths=[asset_dir],
                recursive_paths=False)
            sequences = ar.get_assets(filter)
            sequence = sequences[0].get_asset()

        prev_level = None

        if not master_level:
            curr_level = unreal.LevelEditorSubsystem().get_current_level()
            curr_level_path = curr_level.get_outer().get_path_name()
            # If the level path does not start with "/Game/", the current
            # level is a temporary, unsaved level.
            if curr_level_path.startswith("/Game/"):
                prev_level = curr_level_path

        # Get layout level
        filter = unreal.ARFilter(
            class_names=["World"],
            package_paths=[asset_dir],
            recursive_paths=False)
        levels = ar.get_assets(filter)

        layout_level = levels[0].get_asset().get_path_name()

        EditorLevelLibrary.save_all_dirty_levels()
        EditorLevelLibrary.load_level(layout_level)

        # Delete all the actors in the level
        actors = unreal.EditorLevelLibrary.get_all_level_actors()
        for actor in actors:
            unreal.EditorLevelLibrary.destroy_actor(actor)
>>>>>>> 2b76b3dd

        sequence_path, curr_time, is_cam_lock, vp_loc, vp_rot = send_request(
            "get_current_sequence_and_level_info")

        sequence, master_level, prev_level = send_request(
            "update_layout", params={
                "asset_dir": asset_dir,
                "root": self.root,
                "hierarchy": hierarchy,
                "create_sequences": create_sequences})

        source_path = get_representation_path(repre_entity)

        loaded_assets = self._process_assets(source_path, asset_dir, sequence)

        data = {
<<<<<<< HEAD
            "representation_id": str(representation["_id"]),
            "version_id": str(representation["parent"]),
            "loaded_assets": loaded_assets
        }
        imprint(f"{asset_dir}/{container.get('objectName')}", data)
=======
            "representation": repre_entity["id"],
            "parent": repre_entity["versionId"],
            "loaded_assets": loaded_assets,
        }
        imprint(
            "{}/{}".format(asset_dir, container.get('container_name')), data)

        EditorLevelLibrary.save_current_level()

        save_dir = f"{root}/{first_parent_name}" if create_sequences else asset_dir
>>>>>>> 2b76b3dd

        send_request("save_current_level")

        save_dir = (
            f"{self.root}/{hierarchy[0]}" if create_sequences else asset_dir)

        if master_level:
            send_request("load_level", params={"level_path": master_level})
        elif prev_level:
            send_request("load_level", params={"level_path": prev_level})

        assets = send_request(
            "list_assets", params={
                "directory_path": save_dir,
                "recursive": True,
                "include_folder": False})

        send_request("save_listed_assets", params={"asset_list": assets})

        send_request(
            "set_current_sequence_and_level_info",
            params={
                "sequence_path": sequence_path,
                "curr_time": curr_time,
                "is_cam_lock": is_cam_lock,
                "vp_loc": vp_loc,
                "vp_rot": vp_rot})

    def remove(self, container):
        """
        Delete the layout. First, check if the assets loaded with the layout
        are used by other layouts. If not, delete the assets.
        """
        root = self.root
        asset = container.get('asset')
        asset_dir = container.get('namespace')
        asset_name = container.get('asset_name')
        loaded_assets = container.get('loaded_assets')

        data = get_current_project_settings()
        create_sequences_option = data["unreal"]["level_sequences_for_layouts"]

        send_request(
            "remove_layout",
            params={
                "root": root,
                "asset": asset,
                "asset_dir": asset_dir,
                "asset_name": asset_name,
                "loaded_assets": loaded_assets,
                "create_sequences": create_sequences_option})<|MERGE_RESOLUTION|>--- conflicted
+++ resolved
@@ -4,23 +4,8 @@
 import collections
 from pathlib import Path
 
-<<<<<<< HEAD
-from ayon_core.client import get_assets, get_asset_by_name, get_representations
-=======
-import unreal
-from unreal import (
-    EditorAssetLibrary,
-    EditorLevelLibrary,
-    EditorLevelUtils,
-    AssetToolsHelpers,
-    FBXImportType,
-    MovieSceneLevelVisibilityTrack,
-    MovieSceneSubTrack,
-    LevelSequenceEditorBlueprintLibrary as LevelSequenceLib,
-)
+from ayon_core.client import get_assets, get_asset_by_name
 import ayon_api
-
->>>>>>> 2b76b3dd
 from ayon_core.pipeline import (
     discover_loader_plugins,
     loaders_from_representation,
@@ -249,69 +234,11 @@
     def _process_animation(
         asset_dir, instance_name, actors_dict, bindings_dict, sequence
     ):
-<<<<<<< HEAD
         asset_content = send_request(
             "list_assets", params={
                 "directory_path": asset_dir,
                 "recursive": True,
                 "include_folder": True})
-=======
-        anim_file = Path(animation_file)
-        anim_file_name = anim_file.with_suffix('')
-
-        anim_path = f"{asset_dir}/animations/{anim_file_name}"
-
-        folder_entity = get_current_folder_entity()
-        # Import animation
-        task = unreal.AssetImportTask()
-        task.options = unreal.FbxImportUI()
-
-        task.set_editor_property(
-            'filename', str(path.with_suffix(f".{animation_file}")))
-        task.set_editor_property('destination_path', anim_path)
-        task.set_editor_property(
-            'destination_name', f"{instance_name}_animation")
-        task.set_editor_property('replace_existing', False)
-        task.set_editor_property('automated', True)
-        task.set_editor_property('save', False)
-
-        # set import options here
-        task.options.set_editor_property(
-            'automated_import_should_detect_type', False)
-        task.options.set_editor_property(
-            'original_import_type', FBXImportType.FBXIT_SKELETAL_MESH)
-        task.options.set_editor_property(
-            'mesh_type_to_import', FBXImportType.FBXIT_ANIMATION)
-        task.options.set_editor_property('import_mesh', False)
-        task.options.set_editor_property('import_animations', True)
-        task.options.set_editor_property('override_full_name', True)
-        task.options.set_editor_property('skeleton', skeleton)
-
-        task.options.anim_sequence_import_data.set_editor_property(
-            'animation_length',
-            unreal.FBXAnimationLengthImportType.FBXALIT_EXPORTED_TIME
-        )
-        task.options.anim_sequence_import_data.set_editor_property(
-            'import_meshes_in_bone_hierarchy', False)
-        task.options.anim_sequence_import_data.set_editor_property(
-            'use_default_sample_rate', False)
-        task.options.anim_sequence_import_data.set_editor_property(
-            'custom_sample_rate', folder_entity.get("attrib", {}).get("fps"))
-        task.options.anim_sequence_import_data.set_editor_property(
-            'import_custom_attribute', True)
-        task.options.anim_sequence_import_data.set_editor_property(
-            'import_bone_tracks', True)
-        task.options.anim_sequence_import_data.set_editor_property(
-            'remove_redundant_keys', False)
-        task.options.anim_sequence_import_data.set_editor_property(
-            'convert_scene', True)
-
-        AssetToolsHelpers.get_asset_tools().import_asset_tasks([task])
-
-        asset_content = unreal.EditorAssetLibrary.list_assets(
-            anim_path, recursive=False, include_folder=False
-        )
->>>>>>> 2b76b3dd
 
         animation = None
 
@@ -345,7 +272,6 @@
                 bindings = bindings_dict.get(instance_name)
 
                 for binding in bindings:
-<<<<<<< HEAD
                     send_request(
                         "add_animation_to_sequencer",
                         params={
@@ -353,49 +279,7 @@
                             "binding_guid": binding,
                             "animation_path": animation})
 
-    @staticmethod
-    def _get_repre_docs_by_version_id(data):
-=======
-                    tracks = binding.get_tracks()
-                    track = None
-                    track = tracks[0] if tracks else binding.add_track(
-                        unreal.MovieSceneSkeletalAnimationTrack)
-
-                    sections = track.get_sections()
-                    section = None
-                    if not sections:
-                        section = track.add_section()
-                    else:
-                        section = sections[0]
-
-                        sec_params = section.get_editor_property('params')
-                        curr_anim = sec_params.get_editor_property('animation')
-
-                        if curr_anim:
-                            # Checks if the animation path has a container.
-                            # If it does, it means that the animation is
-                            # already in the sequencer.
-                            anim_path = str(Path(
-                                curr_anim.get_path_name()).parent
-                            ).replace('\\', '/')
-
-                            _filter = unreal.ARFilter(
-                                class_names=["AyonAssetContainer"],
-                                package_paths=[anim_path],
-                                recursive_paths=False)
-                            containers = ar.get_assets(_filter)
-
-                            if len(containers) > 0:
-                                return
-
-                    section.set_range(
-                        sequence.get_playback_start(),
-                        sequence.get_playback_end())
-                    sec_params = section.get_editor_property('params')
-                    sec_params.set_editor_property('animation', animation)
-
     def _get_repre_entities_by_version_id(self, data):
->>>>>>> 2b76b3dd
         version_ids = {
             element.get("version")
             for element in data
@@ -419,19 +303,20 @@
             output[version_id].append(repre_entity)
         return output
 
-    def _get_representation(self, element, repre_docs_by_version_id):
+    def _get_representation(self, element, repre_entities_by_version_id):
         representation = None
         repr_format = None
         if element.get('representation'):
-            repre_docs = repre_docs_by_version_id[element.get("version")]
-            if not repre_docs:
+            version_id = element.get("version")
+            repre_entities = repre_entities_by_version_id[version_id]
+            if not repre_entities:
                 self.log.error(
                     f"No valid representation found for version "
-                    f"{element.get('version')}")
+                    f"{version_id}")
                 return None, None
-            repre_doc = repre_docs[0]
-            representation = str(repre_doc["_id"])
-            repr_format = repre_doc["name"]
+            repre_entity = repre_entities[0]
+            representation = str(repre_entity["_id"])
+            repr_format = repre_entity["name"]
 
         # This is to keep compatibility with old versions of the
         # json format.
@@ -445,7 +330,8 @@
         return representation, repr_format
 
     def _load_representation(
-        self, family, representation, repr_format, instance_name, all_loaders
+        self, product_type, representation, repr_format, instance_name,
+        all_loaders
     ):
         loaders = loaders_from_representation(
             all_loaders, representation)
@@ -453,9 +339,9 @@
         loader = None
 
         if repr_format == 'fbx':
-            loader = self._get_fbx_loader(loaders, family)
+            loader = self._get_fbx_loader(loaders, product_type)
         elif repr_format == 'abc':
-            loader = self._get_abc_loader(loaders, family)
+            loader = self._get_abc_loader(loaders, product_type)
 
         if not loader:
             self.log.error(
@@ -492,7 +378,7 @@
 
     @staticmethod
     def _process_instances(
-        data, element, representation, family, sequence, assets
+        data, element, representation, product_type, sequence, assets
     ):
         actors_dict = {}
         bindings_dict = {}
@@ -509,7 +395,7 @@
             basis = str(instance.get('basis'))
             instance_name = instance.get('instance_name')
 
-            if family == 'model':
+            if product_type == 'model':
                 send_request(
                     "process_family",
                     params={
@@ -519,7 +405,7 @@
                         "transform": transform,
                         "basis": basis,
                         "sequence_path": sequence})
-            elif family == 'rig':
+            elif product_type == 'rig':
                 (actors, bindings) = send_request(
                     "process_family",
                     params={
@@ -556,138 +442,42 @@
             data
         )
         for element in data:
-<<<<<<< HEAD
             representation, repr_format = self._get_representation(
-                element, repre_docs_by_version_id)
-=======
-            repre_id = None
-            repr_format = None
-            if element.get('representation'):
-                version_id = element.get("version")
-                repre_entities = repre_entities_by_version_id[version_id]
-                if not repre_entities:
-                    self.log.error(
-                        f"No valid representation found for version"
-                        f" {version_id}")
-                    continue
-                repre_entity = repre_entities[0]
-                repre_id = repre_entity["id"]
-                repr_format = repre_entity["name"]
-
-            # This is to keep compatibility with old versions of the
-            # json format.
-            elif element.get('reference_fbx'):
-                repre_id = element.get('reference_fbx')
-                repr_format = 'fbx'
-            elif element.get('reference_abc'):
-                repre_id = element.get('reference_abc')
-                repr_format = 'abc'
->>>>>>> 2b76b3dd
+                element, repre_entities_by_version_id)
 
             # If reference is None, this element is skipped, as it cannot be
             # imported in Unreal
-            if not repre_id:
+            if not representation:
                 continue
 
             instance_name = element.get('instance_name')
 
-<<<<<<< HEAD
-            # Check if representation has already been loaded
+            skeleton = None
+
             if representation not in repr_loaded:
                 repr_loaded.append(representation)
-
-                family = element.get('family')
-
-                assets, container, skeleton = self._load_representation(
-                    family, representation, repr_format, instance_name,
-                    all_loaders)
-
-                loaded_assets.append(container)
-
-                new_actors, new_bindings = self._process_instances(
-                    data, element, representation, family, sequence, assets)
-
-                actors_dict |= new_actors
-                bindings_dict |= new_bindings
-=======
-            skeleton = None
-
-            if repre_id not in repr_loaded:
-                repr_loaded.append(repre_id)
 
                 product_type = element.get("product_type")
                 if product_type is None:
                     product_type = element.get("family")
-                loaders = loaders_from_representation(
-                    all_loaders, repre_id)
-
-                loader = None
-
-                if repr_format == 'fbx':
-                    loader = self._get_fbx_loader(loaders, product_type)
-                elif repr_format == 'abc':
-                    loader = self._get_abc_loader(loaders, product_type)
-
-                if not loader:
-                    self.log.error(
-                        f"No valid loader found for {repre_id}")
-                    continue
-
-                options = {
-                    # "asset_dir": asset_dir
-                }
-
-                assets = load_container(
-                    loader,
-                    repre_id,
-                    namespace=instance_name,
-                    options=options
-                )
-
-                container = None
-
-                for asset in assets:
-                    obj = ar.get_asset_by_object_path(asset).get_asset()
-                    if obj.get_class().get_name() == 'AyonAssetContainer':
-                        container = obj
-                    if obj.get_class().get_name() == 'Skeleton':
-                        skeleton = obj
-
-                loaded_assets.append(container.get_path_name())
-
-                instances = [
-                    item for item in data
-                    if ((item.get('version') and
-                        item.get('version') == element.get('version')) or
-                        item.get('reference_fbx') == repre_id or
-                        item.get('reference_abc') == repre_id)]
-
-                for instance in instances:
-                    # transform = instance.get('transform')
-                    transform = instance.get('transform_matrix')
-                    basis = instance.get('basis')
-                    inst = instance.get('instance_name')
-
-                    actors = []
-
-                    if product_type == 'model':
-                        actors, _ = self._process_family(
-                            assets, 'StaticMesh', transform, basis,
-                            sequence, inst
-                        )
-                    elif product_type == 'rig':
-                        actors, bindings = self._process_family(
-                            assets, 'SkeletalMesh', transform, basis,
-                            sequence, inst
-                        )
-                        actors_dict[inst] = actors
-                        bindings_dict[inst] = bindings
->>>>>>> 2b76b3dd
+
+                assets, container, skeleton = self._load_representation(
+                    product_type, representation, repr_format, instance_name,
+                    all_loaders)
+
+                loaded_assets.append(container)
+
+                new_actors, new_bindings = self._process_instances(
+                    data, element, representation, product_type, sequence,
+                    assets)
+
+                actors_dict |= new_actors
+                bindings_dict |= new_bindings
 
                 if skeleton:
-                    skeleton_dict[repre_id] = skeleton
+                    skeleton_dict[representation] = skeleton
             else:
-                skeleton = skeleton_dict.get(repre_id)
+                skeleton = skeleton_dict.get(representation)
 
             animation_file = element.get('animation')
 
@@ -699,51 +489,7 @@
                     asset_dir, instance_name, actors_dict,
                     bindings_dict, sequence)
 
-<<<<<<< HEAD
         return loaded_assets
-=======
-    @staticmethod
-    def _remove_family(assets, components, class_name, prop_name):
-        ar = unreal.AssetRegistryHelpers.get_asset_registry()
-
-        objects = []
-        for a in assets:
-            obj = ar.get_asset_by_object_path(a)
-            if obj.get_asset().get_class().get_name() == class_name:
-                objects.append(obj)
-        for obj in objects:
-            for comp in components:
-                if comp.get_editor_property(prop_name) == obj.get_asset():
-                    comp.get_owner().destroy_actor()
-
-    def _remove_actors(self, path):
-        asset_containers = self._get_asset_containers(path)
-
-        # Get all the static and skeletal meshes components in the level
-        components = EditorLevelLibrary.get_all_level_actors_components()
-        static_meshes_comp = [
-            c for c in components
-            if c.get_class().get_name() == 'StaticMeshComponent']
-        skel_meshes_comp = [
-            c for c in components
-            if c.get_class().get_name() == 'SkeletalMeshComponent']
-
-        # For all the asset containers, get the static and skeletal meshes.
-        # Then, check the components in the level and destroy the matching
-        # actors.
-        for asset_container in asset_containers:
-            package_path = asset_container.get_editor_property('package_path')
-            family = EditorAssetLibrary.get_metadata_tag(
-                asset_container.get_asset(), "family")
-            assets = EditorAssetLibrary.list_assets(
-                str(package_path), recursive=False)
-            if family == 'model':
-                self._remove_family(
-                    assets, static_meshes_comp, 'StaticMesh', 'static_mesh')
-            elif family == 'rig':
-                self._remove_family(
-                    assets, skel_meshes_comp, 'SkeletalMesh', 'skeletal_mesh')
->>>>>>> 2b76b3dd
 
     def load(self, context, name=None, namespace=None, options=None):
         """Load and containerise representation into Content Browser.
@@ -767,50 +513,31 @@
         create_sequences = data["unreal"]["level_sequences_for_layouts"]
 
         # Create directory for asset and Ayon container
-<<<<<<< HEAD
-        hierarchy = context.get('asset').get('data').get('parents')
-        root = self.root
-        asset = context.get('asset').get('name')
-        asset_name = f"{asset}_{name}" if asset else f"{name}"
-
-=======
         folder_entity = context["folder"]
         folder_path = folder_entity["path"]
         hierarchy = folder_path.lstrip("/").split("/")
-        # Remove folder name
-        folder_name = hierarchy.pop(-1)
-        root = self.ASSET_ROOT
->>>>>>> 2b76b3dd
-        hierarchy_dir = root
+
+        hierarchy_dir = self.root
         hierarchy_dir_list = []
         for h in hierarchy:
             hierarchy_dir = f"{hierarchy_dir}/{h}"
             hierarchy_dir_list.append(hierarchy_dir)
-<<<<<<< HEAD
-=======
-        suffix = "_CON"
+
+        folder_name = hierarchy.pop(-1)
         asset_name = f"{folder_name}_{name}" if folder_name else name
-
-        tools = unreal.AssetToolsHelpers().get_asset_tools()
-        asset_dir, container_name = tools.create_unique_asset_name(
-            "{}/{}/{}".format(hierarchy_dir, folder_name, name),
-            suffix=""
-        )
->>>>>>> 2b76b3dd
 
         asset_dir, container_name = send_request(
             "create_unique_asset_name", params={
                 "root": hierarchy_dir,
-                "asset": asset,
+                "folder_name": folder_name,
                 "name": name})
 
         send_request("make_directory", params={"directory_path": asset_dir})
 
         shot = None
 
-<<<<<<< HEAD
         level, master_level = self._create_levels(
-            hierarchy_dir_list, hierarchy, asset_dir, asset,
+            hierarchy_dir_list, hierarchy, asset_dir, folder_name,
             create_sequences)
 
         if create_sequences:
@@ -818,98 +545,12 @@
                 hierarchy_dir_list, hierarchy)
 
             project_name = get_current_project_name()
-            data = get_asset_by_name(project_name, asset)["data"]
-=======
-        level = f"{asset_dir}/{folder_name}_map.{folder_name}_map"
-        EditorLevelLibrary.new_level(f"{asset_dir}/{folder_name}_map")
-
-        if create_sequences:
-            # Create map for the shot, and create hierarchy of map. If the
-            # maps already exist, we will use them.
-            if hierarchy:
-                h_dir = hierarchy_dir_list[0]
-                h_asset = hierarchy[0]
-                master_level = f"{h_dir}/{h_asset}_map.{h_asset}_map"
-                if not EditorAssetLibrary.does_asset_exist(master_level):
-                    EditorLevelLibrary.new_level(f"{h_dir}/{h_asset}_map")
-
-            if master_level:
-                EditorLevelLibrary.load_level(master_level)
-                EditorLevelUtils.add_level_to_world(
-                    EditorLevelLibrary.get_editor_world(),
-                    level,
-                    unreal.LevelStreamingDynamic
-                )
-                EditorLevelLibrary.save_all_dirty_levels()
-                EditorLevelLibrary.load_level(level)
-
-            # Get all the sequences in the hierarchy. It will create them, if
-            # they don't exist.
-            frame_ranges = []
-            for (h_dir, h) in zip(hierarchy_dir_list, hierarchy):
-                root_content = EditorAssetLibrary.list_assets(
-                    h_dir, recursive=False, include_folder=False)
-
-                existing_sequences = [
-                    EditorAssetLibrary.find_asset_data(asset)
-                    for asset in root_content
-                    if EditorAssetLibrary.find_asset_data(
-                        asset).get_class().get_name() == 'LevelSequence'
-                ]
-
-                if not existing_sequences:
-                    sequence, frame_range = generate_sequence(h, h_dir)
-
-                    sequences.append(sequence)
-                    frame_ranges.append(frame_range)
-                else:
-                    for e in existing_sequences:
-                        sequences.append(e.get_asset())
-                        frame_ranges.append((
-                            e.get_asset().get_playback_start(),
-                            e.get_asset().get_playback_end()))
-
-            shot = tools.create_asset(
-                asset_name=folder_name,
-                package_path=asset_dir,
-                asset_class=unreal.LevelSequence,
-                factory=unreal.LevelSequenceFactoryNew()
-            )
-
-            # sequences and frame_ranges have the same length
-            for i in range(0, len(sequences) - 1):
-                set_sequence_hierarchy(
-                    sequences[i], sequences[i + 1],
-                    frame_ranges[i][1],
-                    frame_ranges[i + 1][0], frame_ranges[i + 1][1],
-                    [level])
-
-            project_name = get_current_project_name()
-            folder_attributes = (
-                ayon_api.get_folder_by_path(project_name, folder_path)["attrib"]
-            )
-            shot.set_display_rate(
-                unreal.FrameRate(folder_attributes.get("fps"), 1.0))
-            shot.set_playback_start(0)
-            shot.set_playback_end(
-                folder_attributes.get('clipOut')
-                - folder_attributes.get('clipIn')
-                + 1
-            )
-            if sequences:
-                set_sequence_hierarchy(
-                    sequences[-1],
-                    shot,
-                    frame_ranges[-1][1],
-                    folder_attributes.get('clipIn'),
-                    folder_attributes.get('clipOut'),
-                    [level])
->>>>>>> 2b76b3dd
+            data = get_asset_by_name(project_name, folder_name)["data"]
 
             shot = send_request(
                 "generate_layout_sequence",
                 params={
-                    "asset": asset,
+                    "folder_name": folder_name,
                     "asset_dir": asset_dir,
                     "sequences": sequences,
                     "frame_ranges": frame_ranges,
@@ -936,32 +577,16 @@
             "container_name": container_name,
             "asset_name": asset_name,
             "loader": str(self.__class__.__name__),
-<<<<<<< HEAD
-            "representation_id": str(context["representation"]["_id"]),
-            "version_id": str(context["representation"]["parent"]),
-            "family": context["representation"]["context"]["family"],
-=======
-            "representation": context["representation"]["id"],
-            "parent": context["representation"]["versionId"],
+            "representation": str(context["representation"]["_id"]),
+            "parent": str(context["representation"]["versionId"]),
             "family": context["product"]["productType"],
->>>>>>> 2b76b3dd
             "loaded_assets": loaded_assets
         }
 
         containerise(asset_dir, container_name, data)
 
         if master_level:
-<<<<<<< HEAD
             send_request("load_level", params={"level_path": master_level})
-=======
-            EditorLevelLibrary.load_level(master_level)
-
-        return asset_content
-
-    def update(self, container, context):
-        data = get_current_project_settings()
-        create_sequences = data["unreal"]["level_sequences_for_layouts"]
->>>>>>> 2b76b3dd
 
         save_dir = hierarchy_dir_list[0] if create_sequences else asset_dir
 
@@ -975,64 +600,17 @@
 
         return assets
 
-    def update(self, container, representation):
+    def update(self, container, context):
         asset_dir = container.get('namespace')
-<<<<<<< HEAD
-        context = representation.get("context")
-        hierarchy = context.get('hierarchy').split("/")
+
+        folder_entity = context["folder"]
+        repre_entity = context["representation"]
+
+        hierarchy = folder_entity["path"].lstrip("/").split("/")
+        first_parent_name = hierarchy[0]
 
         data = get_current_project_settings()
         create_sequences = data["unreal"]["level_sequences_for_layouts"]
-=======
-
-        folder_entity = context["folder"]
-        repre_entity = context["representation"]
-
-        hierarchy = folder_entity["path"].lstrip("/").split("/")
-        first_parent_name = hierarchy[0]
-
-        sequence = None
-        master_level = None
-
-        if create_sequences:
-            h_dir = f"{root}/{first_parent_name}"
-            h_asset = first_parent_name
-            master_level = f"{h_dir}/{h_asset}_map.{h_asset}_map"
-
-            filter = unreal.ARFilter(
-                class_names=["LevelSequence"],
-                package_paths=[asset_dir],
-                recursive_paths=False)
-            sequences = ar.get_assets(filter)
-            sequence = sequences[0].get_asset()
-
-        prev_level = None
-
-        if not master_level:
-            curr_level = unreal.LevelEditorSubsystem().get_current_level()
-            curr_level_path = curr_level.get_outer().get_path_name()
-            # If the level path does not start with "/Game/", the current
-            # level is a temporary, unsaved level.
-            if curr_level_path.startswith("/Game/"):
-                prev_level = curr_level_path
-
-        # Get layout level
-        filter = unreal.ARFilter(
-            class_names=["World"],
-            package_paths=[asset_dir],
-            recursive_paths=False)
-        levels = ar.get_assets(filter)
-
-        layout_level = levels[0].get_asset().get_path_name()
-
-        EditorLevelLibrary.save_all_dirty_levels()
-        EditorLevelLibrary.load_level(layout_level)
-
-        # Delete all the actors in the level
-        actors = unreal.EditorLevelLibrary.get_all_level_actors()
-        for actor in actors:
-            unreal.EditorLevelLibrary.destroy_actor(actor)
->>>>>>> 2b76b3dd
 
         sequence_path, curr_time, is_cam_lock, vp_loc, vp_rot = send_request(
             "get_current_sequence_and_level_info")
@@ -1049,29 +627,17 @@
         loaded_assets = self._process_assets(source_path, asset_dir, sequence)
 
         data = {
-<<<<<<< HEAD
-            "representation_id": str(representation["_id"]),
-            "version_id": str(representation["parent"]),
-            "loaded_assets": loaded_assets
-        }
-        imprint(f"{asset_dir}/{container.get('objectName')}", data)
-=======
             "representation": repre_entity["id"],
             "parent": repre_entity["versionId"],
             "loaded_assets": loaded_assets,
         }
-        imprint(
-            "{}/{}".format(asset_dir, container.get('container_name')), data)
-
-        EditorLevelLibrary.save_current_level()
-
-        save_dir = f"{root}/{first_parent_name}" if create_sequences else asset_dir
->>>>>>> 2b76b3dd
+        imprint(f"{asset_dir}/{container.get('objectName')}", data)
 
         send_request("save_current_level")
 
         save_dir = (
-            f"{self.root}/{hierarchy[0]}" if create_sequences else asset_dir)
+            f"{self.root}/{first_parent_name}"
+            if create_sequences else asset_dir)
 
         if master_level:
             send_request("load_level", params={"level_path": master_level})
