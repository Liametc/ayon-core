# -*- coding: utf-8 -*-
"""Load UAsset."""
from pathlib import Path
import shutil

from ayon_core.pipeline import (
    get_representation_path,
    AYON_CONTAINER_ID
)
from ayon_core.hosts.unreal.api.plugin import UnrealBaseLoader
from ayon_core.hosts.unreal.api.pipeline import (
    send_request,
    containerise,
    AYON_ASSET_DIR,
)


class UAssetLoader(UnrealBaseLoader):
    """Load UAsset."""

    product_types = {"uasset"}
    label = "Load UAsset"
    representations = {"uasset"}
    icon = "cube"
    color = "orange"

    extension = "uasset"

    def load(self, context, name=None, namespace=None, options=None):
        """Load and containerise representation into Content Browser.

        Args:
            context (dict): application context
            name (str): Product name
            namespace (str): in Unreal this is basically path to container.
                             This is not passed here, so namespace is set
                             by `containerise()` because only then we know
                             real path.
            options (dict): Those would be data to be imprinted. This is not
                            used now, data are imprinted by `containerise()`.
        """

        # Create directory for asset and Ayon container
<<<<<<< HEAD
        root = AYON_ASSET_DIR
        asset = context.get('asset').get('name')
        suffix = "_CON"
        asset_name = f"{asset}_{name}" if asset else f"{name}"

        asset_dir, container_name = send_request(
            "create_unique_asset_name", params={
                "root": root,
                "asset": asset,
                "name": name})
=======
        root = unreal_pipeline.AYON_ASSET_DIR
        folder_path = context["folder"]["path"]
        folder_name = context["folder"]["name"]
        suffix = "_CON"
        asset_name = f"{folder_name}_{name}" if folder_name else f"{name}"
        tools = unreal.AssetToolsHelpers().get_asset_tools()
        asset_dir, container_name = tools.create_unique_asset_name(
            f"{root}/{folder_name}/{name}", suffix=""
        )
>>>>>>> 2b76b3dd

        unique_number = 1
        while send_request(
                "does_directory_exist",
                params={"directory_path": f"{asset_dir}_{unique_number:02}"}):
            unique_number += 1

        asset_dir = f"{asset_dir}_{unique_number:02}"
        container_name = f"{container_name}_{unique_number:02}{suffix}"

        send_request(
            "make_directory", params={"directory_path": asset_dir})

        project_content_dir = send_request("project_content_dir")
        destination_path = asset_dir.replace(
            "/Game", Path(project_content_dir).as_posix(), 1)

        path = self.filepath_from_context(context)
        shutil.copy(
            path,
            f"{destination_path}/{name}_{unique_number:02}.{self.extension}")

<<<<<<< HEAD
=======
        # Create Asset Container
        unreal_pipeline.create_container(
            container=container_name, path=asset_dir)

        product_type = context["product"]["productType"]
>>>>>>> 2b76b3dd
        data = {
            "schema": "ayon:container-2.0",
            "id": AYON_CONTAINER_ID,
            "namespace": asset_dir,
            "folder_path": folder_path,
            "container_name": container_name,
            "asset_name": asset_name,
<<<<<<< HEAD
            "loader": self.__class__.__name__,
            "representation_id": str(context["representation"]["_id"]),
            "version_id": str(context["representation"]["parent"]),
            "family": context["representation"]["context"]["family"]
=======
            "loader": str(self.__class__.__name__),
            "representation": context["representation"]["id"],
            "parent": context["representation"]["versionId"],
            "product_type": product_type,
            # TODO these should be probably removed
            "asset": folder_path,
            "family": product_type,
>>>>>>> 2b76b3dd
        }

        containerise(asset_dir, container_name, data)

        return send_request(
            "list_assets", params={
                "directory_path": asset_dir,
                "recursive": True,
                "include_folder": True})

<<<<<<< HEAD
    def update(self, container, representation):
=======
    def update(self, container, context):
        ar = unreal.AssetRegistryHelpers.get_asset_registry()

>>>>>>> 2b76b3dd
        asset_dir = container["namespace"]

        product_name = context["product"]["name"]
        repre_entity = context["representation"]

        unique_number = container["container_name"].split("_")[-2]

        project_content_dir = send_request("project_content_dir")
        destination_path = asset_dir.replace(
            "/Game", Path(project_content_dir).as_posix(), 1)

        send_request(
            "delete_assets_in_dir_but_container",
            params={"asset_dir": asset_dir})

        update_filepath = get_representation_path(repre_entity)

        shutil.copy(
            update_filepath,
            f"{destination_path}/{product_name}_{unique_number}.{self.extension}"
        )

<<<<<<< HEAD
        super(UAssetLoader, self).update(container, representation)
=======
        container_path = f'{container["namespace"]}/{container["objectName"]}'
        # update metadata
        unreal_pipeline.imprint(
            container_path,
            {
                "representation": repre_entity["id"],
                "parent": repre_entity["versionId"],
            }
        )

        asset_content = unreal.EditorAssetLibrary.list_assets(
            asset_dir, recursive=True, include_folder=True
        )

        for a in asset_content:
            unreal.EditorAssetLibrary.save_asset(a)

    def remove(self, container):
        path = container["namespace"]
        parent_path = Path(path).parent.as_posix()

        unreal.EditorAssetLibrary.delete_directory(path)

        asset_content = unreal.EditorAssetLibrary.list_assets(
            parent_path, recursive=False
        )

        if len(asset_content) == 0:
            unreal.EditorAssetLibrary.delete_directory(parent_path)
>>>>>>> 2b76b3dd


class UMapLoader(UAssetLoader):
    """Load Level."""

    product_types = {"uasset"}
    label = "Load Level"
    representations = {"umap"}

    extension = "umap"<|MERGE_RESOLUTION|>--- conflicted
+++ resolved
@@ -20,7 +20,7 @@
 
     product_types = {"uasset"}
     label = "Load UAsset"
-    representations = {"uasset"}
+    representations = ["uasset"]
     icon = "cube"
     color = "orange"
 
@@ -41,28 +41,17 @@
         """
 
         # Create directory for asset and Ayon container
-<<<<<<< HEAD
         root = AYON_ASSET_DIR
-        asset = context.get('asset').get('name')
+        folder_path = context["folder"]["path"]
+        folder_name = context["folder"]["name"]
         suffix = "_CON"
-        asset_name = f"{asset}_{name}" if asset else f"{name}"
+        asset_name = f"{folder_name}_{name}" if folder_name else f"{name}"
 
         asset_dir, container_name = send_request(
             "create_unique_asset_name", params={
                 "root": root,
-                "asset": asset,
+                "folder_name": folder_name,
                 "name": name})
-=======
-        root = unreal_pipeline.AYON_ASSET_DIR
-        folder_path = context["folder"]["path"]
-        folder_name = context["folder"]["name"]
-        suffix = "_CON"
-        asset_name = f"{folder_name}_{name}" if folder_name else f"{name}"
-        tools = unreal.AssetToolsHelpers().get_asset_tools()
-        asset_dir, container_name = tools.create_unique_asset_name(
-            f"{root}/{folder_name}/{name}", suffix=""
-        )
->>>>>>> 2b76b3dd
 
         unique_number = 1
         while send_request(
@@ -85,14 +74,7 @@
             path,
             f"{destination_path}/{name}_{unique_number:02}.{self.extension}")
 
-<<<<<<< HEAD
-=======
-        # Create Asset Container
-        unreal_pipeline.create_container(
-            container=container_name, path=asset_dir)
-
         product_type = context["product"]["productType"]
->>>>>>> 2b76b3dd
         data = {
             "schema": "ayon:container-2.0",
             "id": AYON_CONTAINER_ID,
@@ -100,20 +82,13 @@
             "folder_path": folder_path,
             "container_name": container_name,
             "asset_name": asset_name,
-<<<<<<< HEAD
             "loader": self.__class__.__name__,
-            "representation_id": str(context["representation"]["_id"]),
-            "version_id": str(context["representation"]["parent"]),
-            "family": context["representation"]["context"]["family"]
-=======
-            "loader": str(self.__class__.__name__),
-            "representation": context["representation"]["id"],
-            "parent": context["representation"]["versionId"],
+            "representation": str(context["representation"]["id"]),
+            "parent": str(context["representation"]["versionId"]),
             "product_type": product_type,
             # TODO these should be probably removed
             "asset": folder_path,
-            "family": product_type,
->>>>>>> 2b76b3dd
+            "family": product_type
         }
 
         containerise(asset_dir, container_name, data)
@@ -124,13 +99,7 @@
                 "recursive": True,
                 "include_folder": True})
 
-<<<<<<< HEAD
-    def update(self, container, representation):
-=======
     def update(self, container, context):
-        ar = unreal.AssetRegistryHelpers.get_asset_registry()
-
->>>>>>> 2b76b3dd
         asset_dir = container["namespace"]
 
         product_name = context["product"]["name"]
@@ -153,39 +122,7 @@
             f"{destination_path}/{product_name}_{unique_number}.{self.extension}"
         )
 
-<<<<<<< HEAD
-        super(UAssetLoader, self).update(container, representation)
-=======
-        container_path = f'{container["namespace"]}/{container["objectName"]}'
-        # update metadata
-        unreal_pipeline.imprint(
-            container_path,
-            {
-                "representation": repre_entity["id"],
-                "parent": repre_entity["versionId"],
-            }
-        )
-
-        asset_content = unreal.EditorAssetLibrary.list_assets(
-            asset_dir, recursive=True, include_folder=True
-        )
-
-        for a in asset_content:
-            unreal.EditorAssetLibrary.save_asset(a)
-
-    def remove(self, container):
-        path = container["namespace"]
-        parent_path = Path(path).parent.as_posix()
-
-        unreal.EditorAssetLibrary.delete_directory(path)
-
-        asset_content = unreal.EditorAssetLibrary.list_assets(
-            parent_path, recursive=False
-        )
-
-        if len(asset_content) == 0:
-            unreal.EditorAssetLibrary.delete_directory(parent_path)
->>>>>>> 2b76b3dd
+        super(UAssetLoader, self).update(container, context)
 
 
 class UMapLoader(UAssetLoader):
@@ -193,6 +130,6 @@
 
     product_types = {"uasset"}
     label = "Load Level"
-    representations = {"umap"}
+    representations = ["umap"]
 
     extension = "umap"