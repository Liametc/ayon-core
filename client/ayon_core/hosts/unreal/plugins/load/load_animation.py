--- conflicted
+++ resolved
@@ -2,16 +2,7 @@
 """Load FBX with animations."""
 import json
 
-<<<<<<< HEAD
-from ayon_core.pipeline.context_tools import get_current_project_asset
-=======
-import unreal
-from unreal import EditorAssetLibrary
-from unreal import MovieSceneSkeletalAnimationTrack
-from unreal import MovieSceneSkeletalAnimationSection
-
 from ayon_core.pipeline.context_tools import get_current_folder_entity
->>>>>>> 2b76b3dd
 from ayon_core.pipeline import (
     get_representation_path,
     AYON_CONTAINER_ID
@@ -37,8 +28,8 @@
         filename, destination_path, destination_name, replace, automated,
         skeleton
     ):
-        asset_doc = get_current_project_asset(fields=["data.fps"])
-        fps = asset_doc.get("data", {}).get("fps")
+        folder_entity = get_current_folder_entity(fields=["attrib.fps"])
+        fps = folder_entity.get("attrib", {}).get("fps")
 
         options_properties = [
             ["automated_import_should_detect_type", "False"],
@@ -92,7 +83,6 @@
         if not actor:
             return None
 
-<<<<<<< HEAD
         self._import_fbx_task(
             self.fname, asset_dir, asset_name, False, automated,
             skeleton)
@@ -102,52 +92,6 @@
                 "directory_path": asset_dir,
                 "recursive": True,
                 "include_folder": True})
-=======
-        folder_entity = get_current_folder_entity(fields=["attrib.fps"])
-
-        task.set_editor_property('filename', path)
-        task.set_editor_property('destination_path', asset_dir)
-        task.set_editor_property('destination_name', asset_name)
-        task.set_editor_property('replace_existing', False)
-        task.set_editor_property('automated', automated)
-        task.set_editor_property('save', False)
-
-        # set import options here
-        task.options.set_editor_property(
-            'automated_import_should_detect_type', False)
-        task.options.set_editor_property(
-            'original_import_type', unreal.FBXImportType.FBXIT_SKELETAL_MESH)
-        task.options.set_editor_property(
-            'mesh_type_to_import', unreal.FBXImportType.FBXIT_ANIMATION)
-        task.options.set_editor_property('import_mesh', False)
-        task.options.set_editor_property('import_animations', True)
-        task.options.set_editor_property('override_full_name', True)
-
-        task.options.anim_sequence_import_data.set_editor_property(
-            'animation_length',
-            unreal.FBXAnimationLengthImportType.FBXALIT_EXPORTED_TIME
-        )
-        task.options.anim_sequence_import_data.set_editor_property(
-            'import_meshes_in_bone_hierarchy', False)
-        task.options.anim_sequence_import_data.set_editor_property(
-            'use_default_sample_rate', False)
-        task.options.anim_sequence_import_data.set_editor_property(
-            'custom_sample_rate', folder_entity.get("attrib", {}).get("fps"))
-        task.options.anim_sequence_import_data.set_editor_property(
-            'import_custom_attribute', True)
-        task.options.anim_sequence_import_data.set_editor_property(
-            'import_bone_tracks', True)
-        task.options.anim_sequence_import_data.set_editor_property(
-            'remove_redundant_keys', False)
-        task.options.anim_sequence_import_data.set_editor_property(
-            'convert_scene', True)
-
-        unreal.AssetToolsHelpers.get_asset_tools().import_asset_tasks([task])
-
-        asset_content = EditorAssetLibrary.list_assets(
-            asset_dir, recursive=True, include_folder=True
-        )
->>>>>>> 2b76b3dd
 
         animation = None
 
@@ -186,29 +130,18 @@
                             used now, data are imprinted by `containerise()`.
         """
         # Create directory for asset and Ayon container
-<<<<<<< HEAD
-        hierarchy = context.get('asset').get('data').get('parents')
         root = self.root
-        asset = context.get('asset').get('name')
-        asset_name = f"{asset}_{name}" if asset else f"{name}"
-=======
-        root = "/Game/Ayon"
-        folder_path = context["folder"]["path"]
+        folder_entity = context["folder"]
+        folder_path = folder_entity["path"]
         hierarchy = folder_path.lstrip("/").split("/")
+
         folder_name = hierarchy.pop(-1)
-        product_type = context["product"]["productType"]
-
-        suffix = "_CON"
-        asset_name = f"{folder_name}_{name}" if folder_name else f"{name}"
-        tools = unreal.AssetToolsHelpers().get_asset_tools()
-        asset_dir, container_name = tools.create_unique_asset_name(
-            f"{root}/Animations/{folder_name}/{name}", suffix="")
->>>>>>> 2b76b3dd
+        asset_name = f"{folder_name}_{name}" if folder_name else name
 
         asset_dir, container_name = send_request(
             "create_unique_asset_name", params={
                 "root": root,
-                "asset": asset,
+                "folder_name": folder_name,
                 "name": name})
 
         master_level = send_request(
@@ -266,6 +199,8 @@
                 "animation_path": animation,
                 "instance_name": instance_name,
                 "sequences": sequences})
+
+        product_type = context["product"]["productType"]
 
         data = {
             "schema": "ayon:container-2.0",
@@ -273,23 +208,15 @@
             "namespace": asset_dir,
             "container_name": container_name,
             "asset_name": asset_name,
-<<<<<<< HEAD
-            "loader": self.__class__.__name__,
-            "representation_id": str(context["representation"]["_id"]),
-            "version_id": str(context["representation"]["parent"]),
-            "family": context["representation"]["context"]["family"]
-=======
             "loader": str(self.__class__.__name__),
-            "representation": context["representation"]["id"],
-            "parent": context["representation"]["versionId"],
+            "representation": str(context["representation"]["id"]),
+            "parent": str(context["representation"]["versionId"]),
             "folder_path": folder_path,
             "product_type": product_type,
             # TODO these shold be probably removed
             "asset": folder_path,
             "family": product_type
->>>>>>> 2b76b3dd
         }
-
         containerise(asset_dir, container_name, data)
 
         send_request("save_current_level")
@@ -301,11 +228,12 @@
                 "recursive": True,
                 "include_folder": True})
 
-<<<<<<< HEAD
-    def update(self, container, representation):
-        filename = get_representation_path(representation)
-        asset_dir = container["namespace"]
+    def update(self, container, context):
+        asset_dir = container.get('namespace')
+        repre_entity = context["representation"]
         asset_name = container["asset_name"]
+
+        filename = get_representation_path(repre_entity)
 
         skeleton = send_request(
             "get_skeleton_from_skeletal_mesh",
@@ -315,89 +243,4 @@
         self._import_fbx_task(
             filename, asset_dir, asset_name, True, True, skeleton)
 
-        super(UnrealBaseLoader, self).update(container, representation)
-=======
-    def update(self, container, context):
-        repre_entity = context["representation"]
-        folder_name = container["asset_name"]
-        source_path = get_representation_path(repre_entity)
-        folder_entity = get_current_folder_entity(fields=["attrib.fps"])
-        destination_path = container["namespace"]
-
-        task = unreal.AssetImportTask()
-        task.options = unreal.FbxImportUI()
-
-        task.set_editor_property('filename', source_path)
-        task.set_editor_property('destination_path', destination_path)
-        # strip suffix
-        task.set_editor_property('destination_name', folder_name)
-        task.set_editor_property('replace_existing', True)
-        task.set_editor_property('automated', True)
-        task.set_editor_property('save', True)
-
-        # set import options here
-        task.options.set_editor_property(
-            'automated_import_should_detect_type', False)
-        task.options.set_editor_property(
-            'original_import_type', unreal.FBXImportType.FBXIT_SKELETAL_MESH)
-        task.options.set_editor_property(
-            'mesh_type_to_import', unreal.FBXImportType.FBXIT_ANIMATION)
-        task.options.set_editor_property('import_mesh', False)
-        task.options.set_editor_property('import_animations', True)
-        task.options.set_editor_property('override_full_name', True)
-
-        task.options.anim_sequence_import_data.set_editor_property(
-            'animation_length',
-            unreal.FBXAnimationLengthImportType.FBXALIT_EXPORTED_TIME
-        )
-        task.options.anim_sequence_import_data.set_editor_property(
-            'import_meshes_in_bone_hierarchy', False)
-        task.options.anim_sequence_import_data.set_editor_property(
-            'use_default_sample_rate', False)
-        task.options.anim_sequence_import_data.set_editor_property(
-            'custom_sample_rate', folder_entity.get("attrib", {}).get("fps"))
-        task.options.anim_sequence_import_data.set_editor_property(
-            'import_custom_attribute', True)
-        task.options.anim_sequence_import_data.set_editor_property(
-            'import_bone_tracks', True)
-        task.options.anim_sequence_import_data.set_editor_property(
-            'remove_redundant_keys', False)
-        task.options.anim_sequence_import_data.set_editor_property(
-            'convert_scene', True)
-
-        skeletal_mesh = EditorAssetLibrary.load_asset(
-            container.get('namespace') + "/" + container.get('asset_name'))
-        skeleton = skeletal_mesh.get_editor_property('skeleton')
-        task.options.set_editor_property('skeleton', skeleton)
-
-        # do import fbx and replace existing data
-        unreal.AssetToolsHelpers.get_asset_tools().import_asset_tasks([task])
-        container_path = f'{container["namespace"]}/{container["objectName"]}'
-        # update metadata
-        unreal_pipeline.imprint(
-            container_path,
-            {
-                "representation": repre_entity["id"],
-                "parent": repre_entity["versionId"],
-            })
-
-        asset_content = EditorAssetLibrary.list_assets(
-            destination_path, recursive=True, include_folder=True
-        )
-
-        for a in asset_content:
-            EditorAssetLibrary.save_asset(a)
-
-    def remove(self, container):
-        path = container["namespace"]
-        parent_path = os.path.dirname(path)
-
-        EditorAssetLibrary.delete_directory(path)
-
-        asset_content = EditorAssetLibrary.list_assets(
-            parent_path, recursive=False, include_folder=True
-        )
-
-        if len(asset_content) == 0:
-            EditorAssetLibrary.delete_directory(parent_path)
->>>>>>> 2b76b3dd
+        super(UnrealBaseLoader, self).update(container, repre_entity)