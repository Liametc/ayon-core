--- conflicted
+++ resolved
@@ -18,7 +18,7 @@
 
     product_types = {"pointcache", "skeletalMesh"}
     label = "Import Alembic Skeletal Mesh"
-    representations = {"abc"}
+    representations = ["abc"]
     icon = "cube"
     color = "orange"
 
@@ -38,7 +38,6 @@
             }
         )
 
-<<<<<<< HEAD
         params = {
             "filename": filename,
             "destination_path": destination_path,
@@ -50,31 +49,6 @@
                 ['import_type', 'unreal.AlembicImportType.SKELETAL']
             ],
             "conversion_settings": conversion
-=======
-    def imprint(
-        self,
-        folder_path,
-        asset_dir,
-        container_name,
-        asset_name,
-        representation,
-        product_type
-    ):
-        data = {
-            "schema": "ayon:container-2.0",
-            "id": AYON_CONTAINER_ID,
-            "folder_path": folder_path,
-            "namespace": asset_dir,
-            "container_name": container_name,
-            "asset_name": asset_name,
-            "loader": str(self.__class__.__name__),
-            "representation": representation["id"],
-            "parent": representation["versionId"],
-            "product_type": product_type,
-            # TODO these should be probably removed
-            "asset": folder_path,
-            "family": product_type,
->>>>>>> 2b76b3dd
         }
 
         send_request("import_abc_task", params=params)
@@ -95,42 +69,25 @@
             list(str): list of container content
         """
         # Create directory for asset and ayon container
-<<<<<<< HEAD
         root = AYON_ASSET_DIR
+        folder_path = context["folder"]["path"]
+        folder_name = context["folder"]["name"]
         if options and options.get("asset_dir"):
             root = options["asset_dir"]
-        asset = context.get('asset').get('name')
-        asset_name = f"{asset}_{name}" if asset else f"{name}"
-        version = context.get('version')
-
-        default_conversion = options.get("default_conversion") or False
-=======
-        folder_path = context["folder"]["path"]
-        folder_name = context["folder"]["name"]
-        suffix = "_CON"
         asset_name = f"{folder_name}_{name}" if folder_name else f"{name}"
         version = context["version"]["version"]
+
         # Check if version is hero version and use different name
-        if version < 0:
-            name_version = f"{name}_hero"
-        else:
-            name_version = f"{name}_v{version:03d}"
-
-        default_conversion = False
-        if options.get("default_conversion"):
-            default_conversion = options.get("default_conversion")
-
-        tools = unreal.AssetToolsHelpers().get_asset_tools()
-        asset_dir, container_name = tools.create_unique_asset_name(
-            f"{self.root}/{folder_name}/{name_version}", suffix="")
->>>>>>> 2b76b3dd
-
+        name_version = (
+            f"{name}_hero" if version < 0 else f"{name}_v{version:03d}"
+        )
         asset_dir, container_name = send_request(
             "create_unique_asset_name", params={
                 "root": root,
-                "asset": asset,
-                "name": name,
-                "version": version})
+                "folder_name": folder_name,
+                "name": name_version})
+
+        default_conversion = options.get("default_conversion") or False
 
         if not send_request(
                 "does_directory_exist", params={"directory_path": asset_dir}):
@@ -140,35 +97,23 @@
             self._import_abc_task(
                 self.fname, asset_dir, asset_name, False, default_conversion)
 
-<<<<<<< HEAD
+        product_type = context["product"]["productType"]
+
         data = {
             "schema": "ayon:container-2.0",
             "id": AYON_CONTAINER_ID,
-            "asset": asset,
             "namespace": asset_dir,
             "container_name": container_name,
             "asset_name": asset_name,
             "loader": self.__class__.__name__,
-            "representation_id": str(context["representation"]["_id"]),
-            "version_id": str(context["representation"]["parent"]),
-            "family": context["representation"]["context"]["family"],
-            "default_conversion": default_conversion
+            "representation": str(context["representation"]["_id"]),
+            "parent": str(context["representation"]["parent"]),
+            "default_conversion": default_conversion,
+            "product_type": product_type,
+            # TODO these should be probably removed
+            "asset": folder_path,
+            "family": product_type,
         }
-=======
-        product_type = context["product"]["productType"]
-        self.imprint(
-            folder_path,
-            asset_dir,
-            container_name,
-            asset_name,
-            context["representation"],
-            product_type
-        )
-
-        asset_content = unreal.EditorAssetLibrary.list_assets(
-            asset_dir, recursive=True, include_folder=True
-        )
->>>>>>> 2b76b3dd
 
         containerise(asset_dir, container_name, data)
 
@@ -178,72 +123,15 @@
                 "recursive": True,
                 "include_folder": True})
 
-<<<<<<< HEAD
-    def update(self, container, representation):
-        filename = get_representation_path(representation)
+    def update(self, container, context):
+        repre_entity = context["representation"]
+        filename = get_representation_path(repre_entity)
         asset_dir = container["namespace"]
         asset_name = container["asset_name"]
-=======
-    def update(self, container, context):
-        folder_path = context["folder"]["path"]
-        folder_name = context["folder"]["name"]
-        product_name = context["product"]["name"]
-        product_type = context["product"]["productType"]
-        version = context["version"]["version"]
-        repre_entity = context["representation"]
-
-        # Create directory for folder and Ayon container
-        suffix = "_CON"
-        asset_name = product_name
-        if folder_name:
-            asset_name = f"{folder_name}_{product_name}"
-        # Check if version is hero version and use different name
-        if version < 0:
-            name_version = f"{product_name}_hero"
-        else:
-            name_version = f"{product_name}_v{version:03d}"
-        tools = unreal.AssetToolsHelpers().get_asset_tools()
-        asset_dir, container_name = tools.create_unique_asset_name(
-            f"{self.root}/{folder_name}/{name_version}", suffix="")
->>>>>>> 2b76b3dd
 
         default_conversion = container["default_conversion"]
 
-<<<<<<< HEAD
         self._import_abc_task(
             filename, asset_dir, asset_name, True, default_conversion)
-=======
-        if not unreal.EditorAssetLibrary.does_directory_exist(asset_dir):
-            path = get_representation_path(repre_entity)
 
-            self.import_and_containerize(path, asset_dir, asset_name,
-                                         container_name)
-
-        self.imprint(
-            folder_path,
-            asset_dir,
-            container_name,
-            asset_name,
-            repre_entity,
-            product_type,
-        )
-
-        asset_content = unreal.EditorAssetLibrary.list_assets(
-            asset_dir, recursive=True, include_folder=False
-        )
-
-        for a in asset_content:
-            unreal.EditorAssetLibrary.save_asset(a)
-
-    def remove(self, container):
-        path = container["namespace"]
-        parent_path = os.path.dirname(path)
-
-        unreal.EditorAssetLibrary.delete_directory(path)
-
-        asset_content = unreal.EditorAssetLibrary.list_assets(
-            parent_path, recursive=False
-        )
->>>>>>> 2b76b3dd
-
-        super(UnrealBaseLoader, self).update(container, representation)+        super(UnrealBaseLoader, self).update(container, context)