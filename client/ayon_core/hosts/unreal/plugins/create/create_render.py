--- conflicted
+++ resolved
@@ -45,73 +45,22 @@
         # If the option to create a new level sequence is selected,
         # create a new level sequence and a master level.
         root = "/Game/Ayon/Sequences"
-        sequence_dir = f"{root}/{subset_name}"
+        sequence_dir = f"{root}/{product_name}"
 
-<<<<<<< HEAD
         master_lvl, sequence, seq_data = send_request(
             "create_render_with_new_sequence",
             params={
                 "sequence_dir": sequence_dir,
-                "subset_name": subset_name,
+                "subset_name": product_name,
                 "start_frame": pre_create_data.get("start_frame"),
                 "end_frame": pre_create_data.get("end_frame")
             })
-=======
-        root = "/Game/Ayon/Sequences"
-
-        # Create a new folder for the sequence in root
-        sequence_dir_name = create_folder(root, product_name)
-        sequence_dir = f"{root}/{sequence_dir_name}"
-
-        unreal.log_warning(f"sequence_dir: {sequence_dir}")
-
-        # Create the level sequence
-        asset_tools = unreal.AssetToolsHelpers.get_asset_tools()
-        seq = asset_tools.create_asset(
-            asset_name=product_name,
-            package_path=sequence_dir,
-            asset_class=unreal.LevelSequence,
-            factory=unreal.LevelSequenceFactoryNew())
-
-        seq.set_playback_start(pre_create_data.get("start_frame"))
-        seq.set_playback_end(pre_create_data.get("end_frame"))
-
-        pre_create_data["members"] = [seq.get_path_name()]
-
-        unreal.EditorAssetLibrary.save_asset(seq.get_path_name())
-
-        # Create the master level
-        if UNREAL_VERSION.major >= 5:
-            curr_level = unreal.LevelEditorSubsystem().get_current_level()
-        else:
-            world = unreal.EditorLevelLibrary.get_editor_world()
-            levels = unreal.EditorLevelUtils.get_levels(world)
-            curr_level = levels[0] if len(levels) else None
-            if not curr_level:
-                raise RuntimeError("No level loaded.")
-        curr_level_path = curr_level.get_outer().get_path_name()
-
-        # If the level path does not start with "/Game/", the current
-        # level is a temporary, unsaved level.
-        if curr_level_path.startswith("/Game/"):
-            if UNREAL_VERSION.major >= 5:
-                unreal.LevelEditorSubsystem().save_current_level()
-            else:
-                unreal.EditorLevelLibrary.save_current_level()
-
-        ml_path = f"{sequence_dir}/{product_name}_MasterLevel"
->>>>>>> 2b76b3dd
 
         pre_create_data["members"] = [sequence]
 
         self.create_instance(
-<<<<<<< HEAD
-            instance_data, subset_name, pre_create_data,
+            instance_data, product_name, pre_create_data,
             sequence, sequence, master_lvl, seq_data)
-=======
-            instance_data, product_name, pre_create_data,
-            seq.get_path_name(), seq.get_path_name(), ml_path, seq_data)
->>>>>>> 2b76b3dd
 
     def create_from_existing_sequence(
             self, product_name, instance_data, pre_create_data
@@ -121,7 +70,6 @@
         if not sel_objects:
             raise CreatorError("Please select at least one Level Sequence.")
 
-<<<<<<< HEAD
         for selected_asset_path in sel_objects:
             master_lvl, master_seq, seq_data = send_request(
                 "create_render_from_existing_sequence",
@@ -129,74 +77,6 @@
                     "selected_asset_path": selected_asset_path,
                     "use_hierarchy": pre_create_data.get("use_hierarchy")
                 })
-=======
-            # Get the master sequence and the master level.
-            # There should be only one sequence and one level in the directory.
-            try:
-                ar_filter = unreal.ARFilter(
-                    class_names=["LevelSequence"],
-                    package_paths=[search_path],
-                    recursive_paths=False)
-                sequences = ar.get_assets(ar_filter)
-                master_seq = sequences[0].get_asset().get_path_name()
-                master_seq_obj = sequences[0].get_asset()
-                ar_filter = unreal.ARFilter(
-                    class_names=["World"],
-                    package_paths=[search_path],
-                    recursive_paths=False)
-                levels = ar.get_assets(ar_filter)
-                master_lvl = levels[0].get_asset().get_path_name()
-            except IndexError:
-                raise RuntimeError(
-                    "Could not find the hierarchy for the selected sequence.")
-
-            # If the selected asset is the master sequence, we get its data
-            # and then we create the instance for the master sequence.
-            # Otherwise, we cycle from the master sequence to find the selected
-            # sequence and we get its data. This data will be used to create
-            # the instance for the selected sequence. In particular,
-            # we get the frame range of the selected sequence and its final
-            # output path.
-            master_seq_data = {
-                "sequence": master_seq_obj,
-                "output": f"{master_seq_obj.get_name()}",
-                "frame_range": (
-                    master_seq_obj.get_playback_start(),
-                    master_seq_obj.get_playback_end())}
-
-            if (selected_asset_path == master_seq or
-                    pre_create_data.get("use_hierarchy")):
-                seq_data = master_seq_data
-            else:
-                seq_data_list = [master_seq_data]
-
-                for seq in seq_data_list:
-                    subscenes = get_subsequences(seq.get('sequence'))
-
-                    for sub_seq in subscenes:
-                        sub_seq_obj = sub_seq.get_sequence()
-                        curr_data = {
-                            "sequence": sub_seq_obj,
-                            "output": (f"{seq.get('output')}/"
-                                       f"{sub_seq_obj.get_name()}"),
-                            "frame_range": (
-                                sub_seq.get_start_frame(),
-                                sub_seq.get_end_frame() - 1)}
-
-                        # If the selected asset is the current sub-sequence,
-                        # we get its data and we break the loop.
-                        # Otherwise, we add the current sub-sequence data to
-                        # the list of sequences to check.
-                        if sub_seq_obj.get_path_name() == selected_asset_path:
-                            seq_data = curr_data
-                            break
-
-                        seq_data_list.append(curr_data)
-
-                    # If we found the selected asset, we break the loop.
-                    if seq_data is not None:
-                        break
->>>>>>> 2b76b3dd
 
             # If we didn't find the selected asset, we don't create the
             # instance.
