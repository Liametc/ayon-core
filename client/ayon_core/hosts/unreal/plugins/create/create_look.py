# -*- coding: utf-8 -*-
from ayon_core.pipeline import CreatorError
from ayon_core.hosts.unreal.api.pipeline import (
    send_request,
)
from ayon_core.hosts.unreal.api.plugin import (
    UnrealAssetCreator
)
from ayon_core.lib import UILabelDef


class CreateLook(UnrealAssetCreator):
    """Shader connections defining shape look."""

    identifier = "io.ayon.creators.unreal.look"
    label = "Look"
    product_type = "look"
    icon = "paint-brush"

    def create(self, product_name, instance_data, pre_create_data):
        # We need to set this to True for the parent class to work
        pre_create_data["use_selection"] = True
        selection = send_request("get_selected_assets")

        if len(selection) != 1:
            raise CreatorError("Please select only one asset.")

        selected_asset = selection[0]

        look_directory = "/Game/Ayon/Looks"

        # Create the folder
<<<<<<< HEAD
        folder_name = send_request(
            "create_folder",
            params={"root": look_directory, "name": subset_name})
=======
        folder_name = create_folder(look_directory, product_name)
>>>>>>> 2b76b3dd
        path = f"{look_directory}/{folder_name}"

        instance_data["look"] = path

        pre_create_data["members"] = send_request(
            "create_look",
            params={"path": path, "selected_asset": selected_asset})

        super(CreateLook, self).create(
            product_name,
            instance_data,
            pre_create_data)

    def get_pre_create_attr_defs(self):
        return [
            UILabelDef("Select the asset from which to create the look.")
        ]<|MERGE_RESOLUTION|>--- conflicted
+++ resolved
@@ -30,13 +30,9 @@
         look_directory = "/Game/Ayon/Looks"
 
         # Create the folder
-<<<<<<< HEAD
         folder_name = send_request(
             "create_folder",
-            params={"root": look_directory, "name": subset_name})
-=======
-        folder_name = create_folder(look_directory, product_name)
->>>>>>> 2b76b3dd
+            params={"root": look_directory, "name": product_name})
         path = f"{look_directory}/{folder_name}"
 
         instance_data["look"] = path
