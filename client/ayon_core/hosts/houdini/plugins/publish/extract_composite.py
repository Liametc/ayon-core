import os
import pyblish.api

from ayon_core.pipeline import publish
from ayon_core.hosts.houdini.api.lib import render_rop, splitext

import hou


class ExtractComposite(publish.Extractor,
                       publish.ColormanagedPyblishPluginMixin):

    order = pyblish.api.ExtractorOrder
    label = "Extract Composite (Image Sequence)"
    hosts = ["houdini"]
    families = ["imagesequence"]

    def process(self, instance):

        ropnode = hou.node(instance.data["instance_node"])

        # Get the filename from the copoutput parameter
        # `.evalParm(parameter)` will make sure all tokens are resolved
        output = ropnode.evalParm("copoutput")
        staging_dir = os.path.dirname(output)
        instance.data["stagingDir"] = staging_dir
        file_name = os.path.basename(output)

        self.log.info("Writing comp '%s' to '%s'" % (file_name, staging_dir))

        render_rop(ropnode)

        output = instance.data["frames"]
        _, ext = splitext(output[0], [])
        ext = ext.lstrip(".")

        if "representations" not in instance.data:
            instance.data["representations"] = []

        representation = {
            "name": ext,
            "ext": ext,
            "files": output,
            "stagingDir": staging_dir,
            "frameStart": instance.data["frameStartHandle"],
            "frameEnd": instance.data["frameEndHandle"],
        }

<<<<<<< HEAD
        if ext == "exr":
=======
        if ext.lower() == "exr":
>>>>>>> a3f9651d
            # Inject colorspace with 'scene_linear' as that's the
            # default Houdini working colorspace and all extracted
            # OpenEXR images should be in that colorspace.
            # https://www.sidefx.com/docs/houdini/render/linear.html#image-formats
            self.set_representation_colorspace(
                representation, instance.context,
                colorspace="scene_linear"
            )

        instance.data["representations"].append(representation)<|MERGE_RESOLUTION|>--- conflicted
+++ resolved
@@ -46,11 +46,7 @@
             "frameEnd": instance.data["frameEndHandle"],
         }
 
-<<<<<<< HEAD
-        if ext == "exr":
-=======
         if ext.lower() == "exr":
->>>>>>> a3f9651d
             # Inject colorspace with 'scene_linear' as that's the
             # default Houdini working colorspace and all extracted
             # OpenEXR images should be in that colorspace.
