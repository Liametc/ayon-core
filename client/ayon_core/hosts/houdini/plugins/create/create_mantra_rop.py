# -*- coding: utf-8 -*-
"""Creator plugin to create Mantra ROP."""
from ayon_core.hosts.houdini.api import plugin
from ayon_core.pipeline import CreatedInstance
from ayon_core.lib import EnumDef, BoolDef


class CreateMantraROP(plugin.HoudiniCreator):
    """Mantra ROP"""
    identifier = "io.openpype.creators.houdini.mantra_rop"
    label = "Mantra ROP"
    product_type = "mantra_rop"
    icon = "magic"
    render_staging_dir = "$HIP/ayon/{product[name]}/render/{product[name]}.$F4.{ext}",
    ifd_dir = "$HIP/ayon/{product[name]}/ifd/{product[name]}.$F4.ifd"

    # Default to split export and render jobs
    export_job = True

    def create(self, product_name, instance_data, pre_create_data):
        import hou  # noqa

        instance_data.pop("active", None)
        instance_data.update({"node_type": "ifd"})
        # Add chunk size attribute
        instance_data["chunkSize"] = 10
        # Submit for job publishing
        instance_data["farm"] = pre_create_data.get("farm")

        instance = super(CreateMantraROP, self).create(
            product_name,
            instance_data,
            pre_create_data)  # type: CreatedInstance

        instance_node = hou.node(instance.get("instance_node"))

        ext = pre_create_data.get("image_format")
<<<<<<< HEAD
        
        filepath = self.render_staging_dir.format(
            product={"name": subset_name},
            ext=ext
=======

        filepath = "{renders_dir}{product_name}/{product_name}.$F4.{ext}".format(
            renders_dir=hou.text.expandString("$HIP/pyblish/renders/"),
            product_name=product_name,
            ext=ext,
>>>>>>> d856bd0c
        )

        parms = {
            # Render Frame Range
            "trange": 1,
            # Mantra ROP Setting
            "vm_picture": filepath,
        }

        if pre_create_data.get("export_job"):
<<<<<<< HEAD
            ifd_filepath = self.ifd_dir.format(
                product={"name": subset_name}
            )
            
=======
            ifd_filepath = \
                "{export_dir}{product_name}/{product_name}.$F4.ifd".format(
                    export_dir=hou.text.expandString("$HIP/pyblish/ifd/"),
                    product_name=product_name,
                )
>>>>>>> d856bd0c
            parms["soho_outputmode"] = 1
            parms["soho_diskfile"] = ifd_filepath

        if self.selected_nodes:
            # If camera found in selection
            # we will use as render camera
            camera = None
            for node in self.selected_nodes:
                if node.type().name() == "cam":
                    camera = node.path()

            if not camera:
                self.log.warning("No render camera found in selection")

            parms.update({"camera": camera or ""})

        custom_res = pre_create_data.get("override_resolution")
        if custom_res:
            parms.update({"override_camerares": 1})
        instance_node.setParms(parms)

        # Lock some Avalon attributes
        to_lock = ["productType", "id"]
        self.lock_parameters(instance_node, to_lock)

    def get_pre_create_attr_defs(self):
        attrs = super(CreateMantraROP, self).get_pre_create_attr_defs()

        image_format_enum = [
            "bmp", "cin", "exr", "jpg", "pic", "pic.gz", "png",
            "rad", "rat", "rta", "sgi", "tga", "tif",
        ]

        return attrs + [
            BoolDef("farm",
                    label="Submitting to Farm",
                    default=True),
            BoolDef("export_job",
                    label="Split export and render jobs",
                    default=self.export_job),
            EnumDef("image_format",
                    image_format_enum,
                    default="exr",
                    label="Image Format Options"),
            BoolDef("override_resolution",
                    label="Override Camera Resolution",
                    tooltip="Override the current camera "
                            "resolution, recommended for IPR.",
                    default=False)
        ]<|MERGE_RESOLUTION|>--- conflicted
+++ resolved
@@ -35,18 +35,10 @@
         instance_node = hou.node(instance.get("instance_node"))
 
         ext = pre_create_data.get("image_format")
-<<<<<<< HEAD
         
         filepath = self.render_staging_dir.format(
-            product={"name": subset_name},
+            product={"name": product_name},
             ext=ext
-=======
-
-        filepath = "{renders_dir}{product_name}/{product_name}.$F4.{ext}".format(
-            renders_dir=hou.text.expandString("$HIP/pyblish/renders/"),
-            product_name=product_name,
-            ext=ext,
->>>>>>> d856bd0c
         )
 
         parms = {
@@ -57,18 +49,10 @@
         }
 
         if pre_create_data.get("export_job"):
-<<<<<<< HEAD
             ifd_filepath = self.ifd_dir.format(
-                product={"name": subset_name}
+                product={"name": product_name}
             )
             
-=======
-            ifd_filepath = \
-                "{export_dir}{product_name}/{product_name}.$F4.ifd".format(
-                    export_dir=hou.text.expandString("$HIP/pyblish/ifd/"),
-                    product_name=product_name,
-                )
->>>>>>> d856bd0c
             parms["soho_outputmode"] = 1
             parms["soho_diskfile"] = ifd_filepath
 
