# -*- coding: utf-8 -*-
"""Creator plugin to create Karma ROP."""
from ayon_core.hosts.houdini.api import plugin
from ayon_core.pipeline import CreatedInstance
from ayon_core.lib import BoolDef, EnumDef, NumberDef


class CreateKarmaROP(plugin.HoudiniCreator):
    """Karma ROP"""
    identifier = "io.openpype.creators.houdini.karma_rop"
    label = "Karma ROP"
    product_type = "karma_rop"
    icon = "magic"
    render_staging_dir = "$HIP/ayon/{product[name]}/render/{product[name]}.$F4.{ext}"
    checkpoint_dir = "$HIP/ayon/{product[name]}/checkpoint/{product[name]}.$F4.checkpoint"
    usd_dir = "$HIP/ayon/{product_name}/usd/{product_name}_$RENDERID"

    def create(self, product_name, instance_data, pre_create_data):
        import hou  # noqa

        instance_data.pop("active", None)
        instance_data.update({"node_type": "karma"})
        # Add chunk size attribute
        instance_data["chunkSize"] = 10
        # Submit for job publishing
        instance_data["farm"] = pre_create_data.get("farm")

        instance = super(CreateKarmaROP, self).create(
            product_name,
            instance_data,
            pre_create_data)  # type: CreatedInstance

        instance_node = hou.node(instance.get("instance_node"))

        ext = pre_create_data.get("image_format")

<<<<<<< HEAD
        filepath = self.render_staging_dir.format(
            product={"name": subset_name},
            ext=ext
        )

        checkpoint = self.checkpoint_dir.format(
            product={"name": subset_name}
        )

        usd_directory = self.usd_dir.format(
            product={"name": subset_name}
=======
        filepath = "{renders_dir}{product_name}/{product_name}.$F4.{ext}".format(
            renders_dir=hou.text.expandString("$HIP/pyblish/renders/"),
            product_name=product_name,
            ext=ext,
        )
        checkpoint = "{cp_dir}{product_name}.$F4.checkpoint".format(
            cp_dir=hou.text.expandString("$HIP/pyblish/"),
            product_name=product_name
        )

        usd_directory = "{usd_dir}{product_name}_$RENDERID".format(
            usd_dir=hou.text.expandString("$HIP/pyblish/renders/usd_renders/"),     # noqa
            product_name=product_name
>>>>>>> d856bd0c
        )

        parms = {
            # Render Frame Range
            "trange": 1,
            # Karma ROP Setting
            "picture": filepath,
            # Karma Checkpoint Setting
            "productName": checkpoint,
            # USD Output Directory
            "savetodirectory": usd_directory,
        }

        res_x = pre_create_data.get("res_x")
        res_y = pre_create_data.get("res_y")

        if self.selected_nodes:
            # If camera found in selection
            # we will use as render camera
            camera = None
            for node in self.selected_nodes:
                if node.type().name() == "cam":
                    camera = node.path()
                    has_camera = pre_create_data.get("cam_res")
                    if has_camera:
                        res_x = node.evalParm("resx")
                        res_y = node.evalParm("resy")

            if not camera:
                self.log.warning("No render camera found in selection")

            parms.update({
                "camera": camera or "",
                "resolutionx": res_x,
                "resolutiony": res_y,
            })

        instance_node.setParms(parms)

        # Lock some Avalon attributes
        to_lock = ["productType", "id"]
        self.lock_parameters(instance_node, to_lock)

    def get_pre_create_attr_defs(self):
        attrs = super(CreateKarmaROP, self).get_pre_create_attr_defs()

        image_format_enum = [
            "bmp", "cin", "exr", "jpg", "pic", "pic.gz", "png",
            "rad", "rat", "rta", "sgi", "tga", "tif",
        ]

        return attrs + [
            BoolDef("farm",
                    label="Submitting to Farm",
                    default=True),
            EnumDef("image_format",
                    image_format_enum,
                    default="exr",
                    label="Image Format Options"),
            NumberDef("res_x",
                      label="width",
                      default=1920,
                      decimals=0),
            NumberDef("res_y",
                      label="height",
                      default=720,
                      decimals=0),
            BoolDef("cam_res",
                    label="Camera Resolution",
                    default=False)
        ]<|MERGE_RESOLUTION|>--- conflicted
+++ resolved
@@ -34,33 +34,17 @@
 
         ext = pre_create_data.get("image_format")
 
-<<<<<<< HEAD
         filepath = self.render_staging_dir.format(
-            product={"name": subset_name},
+            product={"name": product_name},
             ext=ext
         )
 
         checkpoint = self.checkpoint_dir.format(
-            product={"name": subset_name}
+            product={"name": product_name}
         )
 
         usd_directory = self.usd_dir.format(
-            product={"name": subset_name}
-=======
-        filepath = "{renders_dir}{product_name}/{product_name}.$F4.{ext}".format(
-            renders_dir=hou.text.expandString("$HIP/pyblish/renders/"),
-            product_name=product_name,
-            ext=ext,
-        )
-        checkpoint = "{cp_dir}{product_name}.$F4.checkpoint".format(
-            cp_dir=hou.text.expandString("$HIP/pyblish/"),
-            product_name=product_name
-        )
-
-        usd_directory = "{usd_dir}{product_name}_$RENDERID".format(
-            usd_dir=hou.text.expandString("$HIP/pyblish/renders/usd_renders/"),     # noqa
-            product_name=product_name
->>>>>>> d856bd0c
+            product={"name": product_name}
         )
 
         parms = {
