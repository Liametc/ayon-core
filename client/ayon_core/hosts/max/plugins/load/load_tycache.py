import os
from ayon_core.hosts.max.api import lib, maintained_selection
from ayon_core.hosts.max.api.lib import (
    unique_namespace,

)
from ayon_core.hosts.max.api.pipeline import (
    containerise,
    get_previous_loaded_object,
    update_custom_attribute_data,
    remove_container_data
)
from ayon_core.pipeline import get_representation_path, load


class TyCacheLoader(load.LoaderPlugin):
    """TyCache Loader."""

    families = ["tycache"]
    representations = ["tyc"]
    order = -8
    icon = "code-fork"
    color = "green"

    def load(self, context, name=None, namespace=None, data=None):
        """Load tyCache"""
        from pymxs import runtime as rt
        filepath = os.path.normpath(self.filepath_from_context(context))
        obj = rt.tyCache()
        obj.filename = filepath

        namespace = unique_namespace(
            name + "_",
            suffix="_",
        )
        obj.name = f"{namespace}:{obj.name}"

        return containerise(
            name, [obj], context,
            namespace, loader=self.__class__.__name__)

    def update(self, container, context):
        """update the container"""
        from pymxs import runtime as rt

        repre_doc = context["representation"]
        path = get_representation_path(repre_doc)
        node = rt.GetNodeByName(container["instance_node"])
        node_list = get_previous_loaded_object(node)
        update_custom_attribute_data(node, node_list)
        with maintained_selection():
            for tyc in node_list:
                tyc.filename = path
        lib.imprint(container["instance_node"], {
            "representation": str(repre_doc["_id"])
        })

    def switch(self, container, context):
        self.update(container, context)

    def remove(self, container):
        """remove the container"""
        from pymxs import runtime as rt
        node = rt.GetNodeByName(container["instance_node"])
<<<<<<< HEAD
        rt.Delete(node)


class TySplineCacheLoader(TyCacheLoader):
    """TyCache(Spline) Loader."""

    families = ["tyspline"]
    representations = ["tyc"]
    order = -8
    icon = "code-fork"
    color = "green"

    def load(self, context, name=None, namespace=None, data=None):
        from pymxs import runtime as rt
        filepath = os.path.normpath(self.filepath_from_context(context))
        obj = rt.tyCache()
        obj.filename = filepath
        tySplineCache_modifier = rt.tySplineCache()
        rt.addModifier(obj, tySplineCache_modifier)
        namespace = unique_namespace(
            name + "_",
            suffix="_",
        )
        obj.name = f"{namespace}:{obj.name}"

        return containerise(
            name, [obj], context,
            namespace, loader=self.__class__.__name__)
=======
        remove_container_data(node)
>>>>>>> 16c617de
<|MERGE_RESOLUTION|>--- conflicted
+++ resolved
@@ -62,7 +62,7 @@
         """remove the container"""
         from pymxs import runtime as rt
         node = rt.GetNodeByName(container["instance_node"])
-<<<<<<< HEAD
+        remove_container_data(node)
         rt.Delete(node)
 
 
@@ -90,7 +90,4 @@
 
         return containerise(
             name, [obj], context,
-            namespace, loader=self.__class__.__name__)
-=======
-        remove_container_data(node)
->>>>>>> 16c617de
+            namespace, loader=self.__class__.__name__)