--- conflicted
+++ resolved
@@ -8,11 +8,7 @@
 from ayon_core.hosts.max.api.pipeline import (
     containerise,
     get_previous_loaded_object,
-<<<<<<< HEAD
-    remove_container_data
-=======
     update_custom_attribute_data
->>>>>>> bca3435c
 )
 from ayon_core.pipeline import get_representation_path, load
 
@@ -69,27 +65,4 @@
         from pymxs import runtime as rt
 
         node = rt.GetNodeByName(container["instance_node"])
-<<<<<<< HEAD
-        remove_container_data(node)
-
-    @staticmethod
-    def get_container_children(parent, type_name):
-        from pymxs import runtime as rt
-
-        def list_children(node):
-            children = []
-            for c in node.Children:
-                children.append(c)
-                children += list_children(c)
-            return children
-
-        filtered = []
-        for child in list_children(parent):
-            class_type = str(rt.classOf(child.baseObject))
-            if class_type == type_name:
-                filtered.append(child)
-
-        return filtered
-=======
-        rt.Delete(node)
->>>>>>> bca3435c
+        rt.Delete(node)