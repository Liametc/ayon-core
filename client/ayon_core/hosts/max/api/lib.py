# -*- coding: utf-8 -*-
"""Library of functions useful for 3dsmax pipeline."""
import contextlib
import logging
import json
from typing import Any, Dict, Union

import six
import ayon_api

from ayon_core.pipeline import (
    get_current_project_name,
    get_current_folder_path,
    get_current_task_name,
    colorspace
)
from ayon_core.settings import get_project_settings
from ayon_core.pipeline.context_tools import (
    get_current_folder_entity,
)
from ayon_core.style import load_stylesheet
from pymxs import runtime as rt


JSON_PREFIX = "JSON::"
log = logging.getLogger("ayon_core.hosts.max")


def get_main_window():
    """Acquire Max's main window"""
    from qtpy import QtWidgets
    top_widgets = QtWidgets.QApplication.topLevelWidgets()
    name = "QmaxApplicationWindow"
    for widget in top_widgets:
        if (
            widget.inherits("QMainWindow")
            and widget.metaObject().className() == name
        ):
            return widget
    raise RuntimeError('Count not find 3dsMax main window.')


def imprint(node_name: str, data: dict) -> bool:
    node = rt.GetNodeByName(node_name)
    if not node:
        return False

    for k, v in data.items():
        if isinstance(v, (dict, list)):
            rt.SetUserProp(node, k, f"{JSON_PREFIX}{json.dumps(v)}")
        else:
            rt.SetUserProp(node, k, v)

    return True


def lsattr(
        attr: str,
        value: Union[str, None] = None,
        root: Union[str, None] = None) -> list:
    """List nodes having attribute with specified value.

    Args:
        attr (str): Attribute name to match.
        value (str, Optional): Value to match, of omitted, all nodes
            with specified attribute are returned no matter of value.
        root (str, Optional): Root node name. If omitted, scene root is used.

    Returns:
        list of nodes.
    """
    root = rt.RootNode if root is None else rt.GetNodeByName(root)

    def output_node(node, nodes):
        nodes.append(node)
        for child in node.Children:
            output_node(child, nodes)

    nodes = []
    output_node(root, nodes)
    return [
        n for n in nodes
        if rt.GetUserProp(n, attr) == value
    ] if value else [
        n for n in nodes
        if rt.GetUserProp(n, attr)
    ]


def read(container) -> dict:
    data = {}
    props = rt.GetUserPropBuffer(container)
    # this shouldn't happen but let's guard against it anyway
    if not props:
        return data

    for line in props.split("\r\n"):
        try:
            key, value = line.split("=")
        except ValueError:
            # if the line cannot be split we can't really parse it
            continue

        value = value.strip()
        if isinstance(value.strip(), six.string_types) and \
                value.startswith(JSON_PREFIX):
            with contextlib.suppress(json.JSONDecodeError):
                value = json.loads(value[len(JSON_PREFIX):])

        # default value behavior
        # convert maxscript boolean values
        if value == "true":
            value = True
        elif value == "false":
            value = False

        data[key.strip()] = value

    data["instance_node"] = container.Name

    return data


@contextlib.contextmanager
def maintained_selection():
    previous_selection = rt.GetCurrentSelection()
    try:
        yield
    finally:
        if previous_selection:
            rt.Select(previous_selection)
        else:
            rt.Select()


def get_all_children(parent, node_type=None):
    """Handy function to get all the children of a given node

    Args:
        parent (3dsmax Node1): Node to get all children of.
        node_type (None, runtime.class): give class to check for
            e.g. rt.FFDBox/rt.GeometryClass etc.

    Returns:
        list: list of all children of the parent node
    """
    def list_children(node):
        children = []
        for c in node.Children:
            children.append(c)
            children = children + list_children(c)
        return children
    child_list = list_children(parent)

    return ([x for x in child_list if rt.SuperClassOf(x) == node_type]
            if node_type else child_list)


def get_current_renderer():
    """
    Notes:
        Get current renderer for Max

    Returns:
        "{Current Renderer}:{Current Renderer}"
        e.g. "Redshift_Renderer:Redshift_Renderer"
    """
    return rt.renderers.production


def get_default_render_folder(project_setting=None):
    return (project_setting["max"]
                           ["RenderSettings"]
                           ["default_render_image_folder"])


def set_render_frame_range(start_frame, end_frame):
    """
    Note:
        Frame range can be specified in different types. Possible values are:
        * `1` - Single frame.
        * `2` - Active time segment ( animationRange ).
        * `3` - User specified Range.
        * `4` - User specified Frame pickup string (for example `1,3,5-12`).

    Todo:
        Current type is hard-coded, there should be a custom setting for this.
    """
    rt.rendTimeType = 3
    if start_frame is not None and end_frame is not None:
        rt.rendStart = int(start_frame)
        rt.rendEnd = int(end_frame)


def get_multipass_setting(project_setting=None):
    return (project_setting["max"]
                           ["RenderSettings"]
                           ["multipass"])


def set_scene_resolution(width: int, height: int):
    """Set the render resolution

    Args:
        width(int): value of the width
        height(int): value of the height

    Returns:
        None

    """
    # make sure the render dialog is closed
    # for the update of resolution
    # Changing the Render Setup dialog settings should be done
    # with the actual Render Setup dialog in a closed state.
    if rt.renderSceneDialog.isOpen():
        rt.renderSceneDialog.close()

    rt.renderWidth = width
    rt.renderHeight = height


def reset_scene_resolution():
    """Apply the scene resolution from the project definition

    scene resolution can be overwritten by a folder if the folder.attrib
    contains any information regarding scene resolution.
    """
<<<<<<< HEAD
    task_entity = get_current_task_entity()
    task_attributes = task_entity["attrib"]
    width = int(task_attributes["resolutionWidth"])
    height = int(task_attributes["resolutionHeight"])
=======

    folder_entity = get_current_folder_entity(
        fields={"attrib.resolutionWidth", "attrib.resolutionHeight"}
    )
    folder_attributes = folder_entity["attrib"]
    width = int(folder_attributes["resolutionWidth"])
    height = int(folder_attributes["resolutionHeight"])
>>>>>>> 28b1b8a8

    set_scene_resolution(width, height)


def get_frame_range(task_entity=None) -> Union[Dict[str, Any], None]:
    """Get the current task frame range and handles

    Args:
        task_entity (dict): Task Entity.

    Returns:
        dict: with frame start, frame end, handle start, handle end.
    """
    # Set frame start/end
<<<<<<< HEAD
    if task_entity is None:
        task_entity = get_current_task_entity()
    task_attributes = task_entity["attrib"]
    frame_start = int(task_attributes["frameStart"])
    frame_end = int(task_attributes["frameEnd"])
    handle_start = int(task_attributes["handleStart"])
    handle_end = int(task_attributes["handleEnd"])
=======
    if folder_entiy is None:
        folder_entiy = get_current_folder_entity()

    folder_attributes = folder_entiy["attrib"]
    frame_start = folder_attributes.get("frameStart")
    frame_end = folder_attributes.get("frameEnd")

    if frame_start is None or frame_end is None:
        return {}

    frame_start = int(frame_start)
    frame_end = int(frame_end)
    handle_start = int(folder_attributes.get("handleStart", 0))
    handle_end = int(folder_attributes.get("handleEnd", 0))
>>>>>>> 28b1b8a8
    frame_start_handle = frame_start - handle_start
    frame_end_handle = frame_end + handle_end

    return {
        "frameStart": frame_start,
        "frameEnd": frame_end,
        "handleStart": handle_start,
        "handleEnd": handle_end,
        "frameStartHandle": frame_start_handle,
        "frameEndHandle": frame_end_handle,
    }


def reset_frame_range(fps: bool = True):
    """Set frame range to current folder.
    This is part of 3dsmax documentation:

    animationRange: A System Global variable which lets you get and
        set an Interval value that defines the start and end frames
        of the Active Time Segment.
    frameRate: A System Global variable which lets you get
            and set an Integer value that defines the current
            scene frame rate in frames-per-second.
    """
    if fps:
        task_entity = get_current_task_entity()
        task_attributes = task_entity["attrib"]
        fps_number = float(task_attributes["fps"])
        rt.frameRate = fps_number
    frame_range = get_frame_range()

    set_timeline(
        frame_range["frameStartHandle"], frame_range["frameEndHandle"])
    set_render_frame_range(
        frame_range["frameStartHandle"], frame_range["frameEndHandle"])


def reset_unit_scale():
    """Apply the unit scale setting to 3dsMax
    """
    project_name = get_current_project_name()
    settings = get_project_settings(project_name).get("max")
    scene_scale = settings.get("unit_scale_settings",
                               {}).get("scene_unit_scale")
    if scene_scale:
        rt.units.DisplayType = rt.Name("Metric")
        rt.units.MetricType = rt.Name(scene_scale)
    else:
        rt.units.DisplayType = rt.Name("Generic")


def convert_unit_scale():
    """Convert system unit scale in 3dsMax
    for fbx export

    Returns:
        str: unit scale
    """
    unit_scale_dict = {
        "millimeters": "mm",
        "centimeters": "cm",
        "meters": "m",
        "kilometers": "km"
    }
    current_unit_scale = rt.Execute("units.MetricType as string")
    return unit_scale_dict[current_unit_scale]


def set_context_setting():
    """Apply the project settings from the project definition

    Settings can be overwritten by an folder if the folder.attrib contains
    any information regarding those settings.

    Examples of settings:
        frame range
        resolution

    Returns:
        None
    """
    reset_scene_resolution()
    reset_frame_range()
    reset_colorspace()
    reset_unit_scale()


def get_max_version():
    """
    Args:
    get max version date for deadline

    Returns:
        #(25000, 62, 0, 25, 0, 0, 997, 2023, "")
        max_info[7] = max version date
    """
    max_info = rt.MaxVersion()
    return max_info[7]


def get_current_task_entity():
    """Function to get current task entity data

    Returns:
        dict: data of task entity
    """
    project_name = get_current_project_name()
    folder_path = get_current_folder_path()
    task_name = get_current_task_name()
    folder_entity = ayon_api.get_folder_by_path(
        project_name, folder_path, fields={"id"})
    task_entity = ayon_api.get_task_by_name(
        project_name,
        folder_entity["id"],
        task_name,
        fields={"attrib"}
    )
    return task_entity


def is_headless():
    """Check if 3dsMax runs in batch mode.
    If it returns True, it runs in 3dsbatch.exe
    If it returns False, it runs in 3dsmax.exe
    """
    return rt.maxops.isInNonInteractiveMode()


def set_timeline(frameStart, frameEnd):
    """Set frame range for timeline editor in Max
    """
    rt.animationRange = rt.interval(frameStart, frameEnd)
    return rt.animationRange


def reset_colorspace():
    """OCIO Configuration
    Supports in 3dsMax 2024+

    """
    if int(get_max_version()) < 2024:
        return
    project_name = get_current_project_name()
    colorspace_mgr = rt.ColorPipelineMgr
    project_settings = get_project_settings(project_name)

    max_config_data = colorspace.get_imageio_config(
        project_name, "max", project_settings)
    if max_config_data:
        ocio_config_path = max_config_data["path"]
        colorspace_mgr = rt.ColorPipelineMgr
        colorspace_mgr.Mode = rt.Name("OCIO_Custom")
        colorspace_mgr.OCIOConfigPath = ocio_config_path


def check_colorspace():
    parent = get_main_window()
    if parent is None:
        log.info("Skipping outdated pop-up "
                 "because Max main window can't be found.")
    if int(get_max_version()) >= 2024:
        color_mgr = rt.ColorPipelineMgr
        project_name = get_current_project_name()
        project_settings = get_project_settings(project_name)
        max_config_data = colorspace.get_imageio_config(
            project_name, "max", project_settings)
        if max_config_data and color_mgr.Mode != rt.Name("OCIO_Custom"):
            if not is_headless():
                from ayon_core.tools.utils import SimplePopup
                dialog = SimplePopup(parent=parent)
                dialog.setWindowTitle("Warning: Wrong OCIO Mode")
                dialog.set_message("This scene has wrong OCIO "
                                  "Mode setting.")
                dialog.set_button_text("Fix")
                dialog.setStyleSheet(load_stylesheet())
                dialog.on_clicked.connect(reset_colorspace)
                dialog.show()

def unique_namespace(namespace, format="%02d",
                     prefix="", suffix="", con_suffix="CON"):
    """Return unique namespace

    Arguments:
        namespace (str): Name of namespace to consider
        format (str, optional): Formatting of the given iteration number
        suffix (str, optional): Only consider namespaces with this suffix.
        con_suffix: max only, for finding the name of the master container

    >>> unique_namespace("bar")
    # bar01
    >>> unique_namespace(":hello")
    # :hello01
    >>> unique_namespace("bar:", suffix="_NS")
    # bar01_NS:

    """

    def current_namespace():
        current = namespace
        # When inside a namespace Max adds no trailing :
        if not current.endswith(":"):
            current += ":"
        return current

    # Always check against the absolute namespace root
    # There's no clash with :x if we're defining namespace :a:x
    ROOT = ":" if namespace.startswith(":") else current_namespace()

    # Strip trailing `:` tokens since we might want to add a suffix
    start = ":" if namespace.startswith(":") else ""
    end = ":" if namespace.endswith(":") else ""
    namespace = namespace.strip(":")
    if ":" in namespace:
        # Split off any nesting that we don't uniqify anyway.
        parents, namespace = namespace.rsplit(":", 1)
        start += parents + ":"
        ROOT += start

    iteration = 1
    increment_version = True
    while increment_version:
        nr_namespace = namespace + format % iteration
        unique = prefix + nr_namespace + suffix
        container_name = f"{unique}:{namespace}{con_suffix}"
        if not rt.getNodeByName(container_name):
            name_space = start + unique + end
            increment_version = False
            return name_space
        else:
            increment_version = True
        iteration += 1


def get_namespace(container_name):
    """Get the namespace and name of the sub-container

    Args:
        container_name (str): the name of master container

    Raises:
        RuntimeError: when there is no master container found

    Returns:
        namespace (str): namespace of the sub-container
        name (str): name of the sub-container
    """
    node = rt.getNodeByName(container_name)
    if not node:
        raise RuntimeError("Master Container Not Found..")
    name = rt.getUserProp(node, "name")
    namespace = rt.getUserProp(node, "namespace")
    return namespace, name


def object_transform_set(container_children):
    """A function which allows to store the transform of
    previous loaded object(s)
    Args:
        container_children(list): A list of nodes

    Returns:
        transform_set (dict): A dict with all transform data of
        the previous loaded object(s)
    """
    transform_set = {}
    for node in container_children:
        name = f"{node.name}.transform"
        transform_set[name] = node.pos
        name = f"{node.name}.scale"
        transform_set[name] = node.scale
    return transform_set


def get_plugins() -> list:
    """Get all loaded plugins in 3dsMax

    Returns:
        plugin_info_list: a list of loaded plugins
    """
    manager = rt.PluginManager
    count = manager.pluginDllCount
    plugin_info_list = []
    for p in range(1, count + 1):
        plugin_info = manager.pluginDllName(p)
        plugin_info_list.append(plugin_info)

    return plugin_info_list


@contextlib.contextmanager
def render_resolution(width, height):
    """Set render resolution option during context

    Args:
        width (int): render width
        height (int): render height
    """
    current_renderWidth = rt.renderWidth
    current_renderHeight = rt.renderHeight
    try:
        rt.renderWidth = width
        rt.renderHeight = height
        yield
    finally:
        rt.renderWidth = current_renderWidth
        rt.renderHeight = current_renderHeight


@contextlib.contextmanager
def suspended_refresh():
    """Suspended refresh for scene and modify panel redraw.
    """
    if is_headless():
        yield
        return
    rt.disableSceneRedraw()
    rt.suspendEditing()
    try:
        yield

    finally:
        rt.enableSceneRedraw()
        rt.resumeEditing()<|MERGE_RESOLUTION|>--- conflicted
+++ resolved
@@ -16,7 +16,7 @@
 )
 from ayon_core.settings import get_project_settings
 from ayon_core.pipeline.context_tools import (
-    get_current_folder_entity,
+    get_current_task_entity
 )
 from ayon_core.style import load_stylesheet
 from pymxs import runtime as rt
@@ -226,20 +226,9 @@
     scene resolution can be overwritten by a folder if the folder.attrib
     contains any information regarding scene resolution.
     """
-<<<<<<< HEAD
-    task_entity = get_current_task_entity()
-    task_attributes = task_entity["attrib"]
+    task_attributes = get_current_task_entity(fields={"attrib"})["attrib"]
     width = int(task_attributes["resolutionWidth"])
     height = int(task_attributes["resolutionHeight"])
-=======
-
-    folder_entity = get_current_folder_entity(
-        fields={"attrib.resolutionWidth", "attrib.resolutionHeight"}
-    )
-    folder_attributes = folder_entity["attrib"]
-    width = int(folder_attributes["resolutionWidth"])
-    height = int(folder_attributes["resolutionHeight"])
->>>>>>> 28b1b8a8
 
     set_scene_resolution(width, height)
 
@@ -254,30 +243,13 @@
         dict: with frame start, frame end, handle start, handle end.
     """
     # Set frame start/end
-<<<<<<< HEAD
     if task_entity is None:
-        task_entity = get_current_task_entity()
+        task_entity = get_current_task_entity(fields={"attrib"})
     task_attributes = task_entity["attrib"]
     frame_start = int(task_attributes["frameStart"])
     frame_end = int(task_attributes["frameEnd"])
     handle_start = int(task_attributes["handleStart"])
     handle_end = int(task_attributes["handleEnd"])
-=======
-    if folder_entiy is None:
-        folder_entiy = get_current_folder_entity()
-
-    folder_attributes = folder_entiy["attrib"]
-    frame_start = folder_attributes.get("frameStart")
-    frame_end = folder_attributes.get("frameEnd")
-
-    if frame_start is None or frame_end is None:
-        return {}
-
-    frame_start = int(frame_start)
-    frame_end = int(frame_end)
-    handle_start = int(folder_attributes.get("handleStart", 0))
-    handle_end = int(folder_attributes.get("handleEnd", 0))
->>>>>>> 28b1b8a8
     frame_start_handle = frame_start - handle_start
     frame_end_handle = frame_end + handle_end
 
@@ -376,26 +348,6 @@
     """
     max_info = rt.MaxVersion()
     return max_info[7]
-
-
-def get_current_task_entity():
-    """Function to get current task entity data
-
-    Returns:
-        dict: data of task entity
-    """
-    project_name = get_current_project_name()
-    folder_path = get_current_folder_path()
-    task_name = get_current_task_name()
-    folder_entity = ayon_api.get_folder_by_path(
-        project_name, folder_path, fields={"id"})
-    task_entity = ayon_api.get_task_by_name(
-        project_name,
-        folder_entity["id"],
-        task_name,
-        fields={"attrib"}
-    )
-    return task_entity
 
 
 def is_headless():
