import os
import uuid
import platform
import logging
import inspect
import collections
import numbers
<<<<<<< HEAD
from typing import Optional, Union
=======
from typing import Any
>>>>>>> 293d4748

import ayon_api

from ayon_core.host import ILoadHost
from ayon_core.lib import (
    StringTemplate,
    TemplateUnsolved,
)
from ayon_core.pipeline import (
    Anatomy,
)

log = logging.getLogger(__name__)

ContainersFilterResult = collections.namedtuple(
    "ContainersFilterResult",
    ["latest", "outdated", "not_found", "invalid"]
)


class HeroVersionType(object):
    def __init__(self, version):
        assert isinstance(version, numbers.Integral), (
            "Version is not an integer. \"{}\" {}".format(
                version, str(type(version))
            )
        )
        self.version = version

    def __str__(self):
        return str(self.version)

    def __int__(self):
        return int(self.version)

    def __format__(self, format_spec):
        return self.version.__format__(format_spec)


class LoadError(Exception):
    """Known error that happened during loading.

    A message is shown to user (without traceback). Make sure an artist can
    understand the problem.
    """

    pass


class IncompatibleLoaderError(ValueError):
    """Error when Loader is incompatible with a representation."""
    pass


class InvalidRepresentationContext(ValueError):
    """Representation path can't be received using representation document."""
    pass


class LoaderSwitchNotImplementedError(NotImplementedError):
    """Error when `switch` is used with Loader that has no implementation."""
    pass


class LoaderNotFoundError(RuntimeError):
    """Error when Loader plugin for a loader name is not found."""
    pass


def get_repres_contexts(representation_ids, project_name=None):
    """Return parenthood context for representation.

    Args:
        representation_ids (list): The representation ids.
        project_name (Optional[str]): Project name.

    Returns:
        dict: The full representation context by representation id.
            keys are repre_id, value is dictionary with entities of
            folder, product, version and representation.
    """
    from ayon_core.pipeline import get_current_project_name

    if not representation_ids:
        return {}

    if not project_name:
        project_name = get_current_project_name()

    repre_entities = ayon_api.get_representations(
        project_name, representation_ids
    )

    return get_representation_contexts(project_name, repre_entities)


def get_product_contexts(product_ids, project_name=None):
    """Return parenthood context for product.

        Provides context on product granularity - less detail than
        'get_repre_contexts'.
    Args:
        product_ids (list): The product ids.
        project_name (Optional[str]): Project name.
    Returns:
        dict: The full representation context by representation id.
    """
    from ayon_core.pipeline import get_current_project_name

    contexts = {}
    if not product_ids:
        return contexts

    if not project_name:
        project_name = get_current_project_name()
    product_entities = ayon_api.get_products(
        project_name, product_ids=product_ids
    )
    product_entities_by_id = {}
    folder_ids = set()
    for product_entity in product_entities:
        product_entities_by_id[product_entity["id"]] = product_entity
        folder_ids.add(product_entity["folderId"])

    folder_entities_by_id = {
        folder_entity["id"]: folder_entity
        for folder_entity in ayon_api.get_folders(
            project_name, folder_ids=folder_ids
        )
    }

    project_entity = ayon_api.get_project(project_name)

    for product_id, product_entity in product_entities_by_id.items():
        folder_entity = folder_entities_by_id[product_entity["folderId"]]
        context = {
            "project": project_entity,
            "folder": folder_entity,
            "product": product_entity
        }
        contexts[product_id] = context

    return contexts


def get_representation_contexts(project_name, representation_entities):
    """Parenthood context for representations.

    Function fills ``None`` if any entity was not found or could
        not be queried.

    Args:
        project_name (str): Project name.
        representation_entities (Iterable[dict[str, Any]]): Representation
            entities.

    Returns:
        dict[str, dict[str, Any]]: The full representation context by
            representation id.

    """
    repre_entities_by_id = {
        repre_entity["id"]: repre_entity
        for repre_entity in representation_entities
    }

    if not repre_entities_by_id:
        return {}

    repre_ids = set(repre_entities_by_id)

    parents_by_repre_id = ayon_api.get_representations_parents(
        project_name, repre_ids
    )
    output = {}
    for repre_id in repre_ids:
        repre_entity = repre_entities_by_id[repre_id]
        (
            version_entity,
            product_entity,
            folder_entity,
            project_entity
        ) = parents_by_repre_id[repre_id]
        output[repre_id] = {
            "project": project_entity,
            "folder": folder_entity,
            "product": product_entity,
            "version": version_entity,
            "representation": repre_entity,
        }
    return output


def get_representation_contexts_by_ids(project_name, representation_ids):
    """Parenthood context for representations found by ids.

    Function fills ``None`` if any entity was not found or could
        not be queried.

    Args:
        project_name (str): Project name.
        representation_ids (Iterable[str]): Representation ids.

    Returns:
        dict[str, dict[str, Any]]: The full representation context by
            representation id.

    """
    repre_ids = set(representation_ids)
    if not repre_ids:
        return {}

    # Query representation entities by id
    repre_entities_by_id = {
        repre_entity["id"]: repre_entity
        for repre_entity in ayon_api.get_representations(
            project_name, repre_ids
        )
    }
    output = get_representation_contexts(
        project_name, repre_entities_by_id.values()
    )
    for repre_id in repre_ids:
        if repre_id not in output:
            output[repre_id] = {
                "project": None,
                "folder": None,
                "product": None,
                "version": None,
                "representation": None,
            }
    return output


def get_representation_context(project_name, representation):
    """Return parenthood context for representation.

    Args:
        project_name (str): Project name.
        representation (Union[dict[str, Any], str]): Representation entity
            or representation id.

    Returns:
        dict[str, dict[str, Any]]: The full representation context.

    Raises:
        ValueError: When representation is invalid or parents were not found.

    """
    if not representation:
        raise ValueError(
            "Invalid argument value {}".format(str(representation))
        )

    if isinstance(representation, dict):
        repre_entity = representation
        repre_id = repre_entity["id"]
        context = get_representation_contexts(
            project_name, [repre_entity]
        )[repre_id]
    else:
        repre_id = representation
        context = get_representation_contexts_by_ids(
            project_name, {repre_id}
        )[repre_id]

    missing_entities = []
    for key, value in context.items():
        if value is None:
            missing_entities.append(key)

    if missing_entities:
        raise ValueError(
            "Not able to receive representation parent types: {}".format(
                ", ".join(missing_entities)
            )
        )

    return context


def load_with_repre_context(
    Loader, repre_context, namespace=None, name=None, options=None, **kwargs
):

    # Ensure the Loader is compatible for the representation
    if not is_compatible_loader(Loader, repre_context):
        raise IncompatibleLoaderError(
            "Loader {} is incompatible with {}".format(
                Loader.__name__, repre_context["product"]["name"]
            )
        )

    # Ensure options is a dictionary when no explicit options provided
    if options is None:
        options = kwargs.get("data", dict())  # "data" for backward compat

    assert isinstance(options, dict), "Options must be a dictionary"

    # Fallback to product when name is None
    if name is None:
        name = repre_context["product"]["name"]

    log.info(
        "Running '%s' on '%s'" % (
            Loader.__name__, repre_context["folder"]["path"]
        )
    )

    loader = Loader()

    # Backwards compatibility: Originally the loader's __init__ required the
    # representation context to set `fname` attribute to the filename to load
    # Deprecated - to be removed in OpenPype 3.16.6 or 3.17.0.
    loader._fname = get_representation_path_from_context(repre_context)

    return loader.load(repre_context, name, namespace, options)


def load_with_product_context(
    Loader, product_context, namespace=None, name=None, options=None, **kwargs
):

    # Ensure options is a dictionary when no explicit options provided
    if options is None:
        options = kwargs.get("data", dict())  # "data" for backward compat

    assert isinstance(options, dict), "Options must be a dictionary"

    # Fallback to product when name is None
    if name is None:
        name = product_context["product"]["name"]

    log.info(
        "Running '%s' on '%s'" % (
            Loader.__name__, product_context["folder"]["path"]
        )
    )

    return Loader().load(product_context, name, namespace, options)


def load_with_product_contexts(
    Loader, product_contexts, namespace=None, name=None, options=None, **kwargs
):

    # Ensure options is a dictionary when no explicit options provided
    if options is None:
        options = kwargs.get("data", dict())  # "data" for backward compat

    assert isinstance(options, dict), "Options must be a dictionary"

    # Fallback to product when name is None
    joined_product_names = " | ".join(
        context["product"]["name"]
        for context in product_contexts
    )
    if name is None:
        name = joined_product_names

    log.info(
        "Running '{}' on '{}'".format(
            Loader.__name__, joined_product_names
        )
    )

    return Loader().load(product_contexts, name, namespace, options)


def load_container(
    Loader, representation, namespace=None, name=None, options=None, **kwargs
):
    """Use Loader to load a representation.

    Args:
        Loader (Loader): The loader class to trigger.
        representation (str or dict): The representation id
            or full representation as returned by the database.
        namespace (str, Optional): The namespace to assign. Defaults to None.
        name (str, Optional): The name to assign. Defaults to product name.
        options (dict, Optional): Additional options to pass on to the loader.

    Returns:
        The return of the `loader.load()` method.

    Raises:
        IncompatibleLoaderError: When the loader is not compatible with
            the representation.

    """
    from ayon_core.pipeline import get_current_project_name

    context = get_representation_context(
        get_current_project_name(), representation
    )
    return load_with_repre_context(
        Loader,
        context,
        namespace=namespace,
        name=name,
        options=options,
        **kwargs
    )


def get_loader_identifier(loader):
    """Loader identifier from loader plugin or object.

    Identifier should be stored to container for future management.
    """
    if not inspect.isclass(loader):
        loader = loader.__class__
    return loader.__name__


def get_loaders_by_name():
    from .plugins import discover_loader_plugins

    loaders_by_name = {}
    for loader in discover_loader_plugins():
        loader_name = loader.__name__
        if loader_name in loaders_by_name:
            raise KeyError(
                "Duplicated loader name {} !".format(loader_name)
            )
        loaders_by_name[loader_name] = loader
    return loaders_by_name


def _get_container_loader(container):
    """Return the Loader corresponding to the container"""
    from .plugins import discover_loader_plugins

    loader = container["loader"]
    for Plugin in discover_loader_plugins():
        # TODO: Ensure the loader is valid
        if get_loader_identifier(Plugin) == loader:
            return Plugin
    return None


def remove_container(container):
    """Remove a container"""

    Loader = _get_container_loader(container)
    if not Loader:
        raise LoaderNotFoundError(
            "Can't remove container because loader '{}' was not found."
            .format(container.get("loader"))
        )

    return Loader().remove(container)


def update_container(container, version=-1):
    """Update a container"""
    from ayon_core.pipeline import get_current_project_name

    # Compute the different version from 'representation'
    project_name = get_current_project_name()
    repre_id = container["representation"]
    if not _is_valid_representation_id(repre_id):
        raise ValueError(
            f"Got container with invalid representation id '{repre_id}'"
        )
    current_representation = ayon_api.get_representation_by_id(
        project_name, repre_id
    )

    assert current_representation is not None, "This is a bug"

    current_version_id = current_representation["versionId"]
    current_version = ayon_api.get_version_by_id(
        project_name, current_version_id, fields={"productId"}
    )
    if isinstance(version, HeroVersionType):
        new_version = ayon_api.get_hero_version_by_product_id(
            project_name, current_version["productId"]
        )
    elif version == -1:
        new_version = ayon_api.get_last_version_by_product_id(
            project_name, current_version["productId"]
        )

    else:
        new_version = ayon_api.get_version_by_name(
            project_name, version, current_version["productId"]
        )

    if new_version is None:
        raise ValueError("Failed to find matching version")

    product_entity = ayon_api.get_product_by_id(
        project_name, current_version["productId"]
    )
    folder_entity = ayon_api.get_folder_by_id(
        project_name, product_entity["folderId"]
    )

    repre_name = current_representation["name"]
    new_representation = ayon_api.get_representation_by_name(
        project_name, repre_name, new_version["id"]
    )
    if new_representation is None:
        raise ValueError(
            "Representation '{}' wasn't found on requested version".format(
                repre_name
            )
        )

    path = get_representation_path(new_representation)
    if not path or not os.path.exists(path):
        raise ValueError("Path {} doesn't exist".format(path))

    # Run update on the Loader for this container
    Loader = _get_container_loader(container)
    if not Loader:
        raise LoaderNotFoundError(
            "Can't update container because loader '{}' was not found."
            .format(container.get("loader"))
        )
    project_entity = ayon_api.get_project(project_name)
    context = {
        "project": project_entity,
        "folder": folder_entity,
        "product": product_entity,
        "version": new_version,
        "representation": new_representation,
    }

    return Loader().update(container, context)


def switch_container(container, representation, loader_plugin=None):
    """Switch a container to representation

    Args:
        container (dict): container information
        representation (dict): representation entity

    Returns:
        function call
    """
    from ayon_core.pipeline import get_current_project_name

    # Get the Loader for this container
    if loader_plugin is None:
        loader_plugin = _get_container_loader(container)

    if not loader_plugin:
        raise LoaderNotFoundError(
            "Can't switch container because loader '{}' was not found."
            .format(container.get("loader"))
        )

    if not hasattr(loader_plugin, "switch"):
        # Backwards compatibility (classes without switch support
        # might be better to just have "switch" raise NotImplementedError
        # on the base class of Loader\
        raise LoaderSwitchNotImplementedError(
            "Loader {} does not support 'switch'".format(loader_plugin.label)
        )

    # Get the new representation to switch to
    project_name = get_current_project_name()

    context = get_representation_context(
        project_name, representation["id"]
    )
    if not is_compatible_loader(loader_plugin, context):
        raise IncompatibleLoaderError(
            "Loader {} is incompatible with {}".format(
                loader_plugin.__name__, context["product"]["name"]
            )
        )

    loader = loader_plugin(context)

    return loader.switch(container, context)


def get_representation_path_from_context(context):
    """Preparation wrapper using only context as a argument"""
    from ayon_core.pipeline import get_current_project_name

    representation = context["representation"]
    project_entity = context.get("project")
    root = None
    if (
        project_entity
        and project_entity["name"] != get_current_project_name()
    ):
        anatomy = Anatomy(project_entity["name"])
        root = anatomy.roots

    return get_representation_path(representation, root)


def get_representation_path_with_anatomy(repre_entity, anatomy):
    """Receive representation path using representation document and anatomy.

    Anatomy is used to replace 'root' key in representation file. Ideally
    should be used instead of 'get_representation_path' which is based on
    "current context".

    Future notes:
        We want also be able store resources into representation and I can
        imagine the result should also contain paths to possible resources.

    Args:
        repre_entity (Dict[str, Any]): Representation entity.
        anatomy (Anatomy): Project anatomy object.

    Returns:
        Union[None, TemplateResult]: None if path can't be received

    Raises:
        InvalidRepresentationContext: When representation data are probably
            invalid or not available.
    """

    try:
        template = repre_entity["attrib"]["template"]

    except KeyError:
        raise InvalidRepresentationContext((
            "Representation document does not"
            " contain template in data ('data.template')"
        ))

    try:
        context = repre_entity["context"]
        context["root"] = anatomy.roots
        path = StringTemplate.format_strict_template(template, context)

    except TemplateUnsolved as exc:
        raise InvalidRepresentationContext((
            "Couldn't resolve representation template with available data."
            " Reason: {}".format(str(exc))
        ))

    return path.normalized()


def get_representation_path(representation, root=None):
    """Get filename from representation document

    There are three ways of getting the path from representation which are
    tried in following sequence until successful.
    1. Get template from representation['data']['template'] and data from
       representation['context']. Then format template with the data.
    2. Get template from project['config'] and format it with default data set
    3. Get representation['data']['path'] and use it directly

    Args:
        representation(dict): representation document from the database

    Returns:
        str: fullpath of the representation

    """

    if root is None:
        from ayon_core.pipeline import registered_root

        root = registered_root()

    def path_from_representation():
        try:
            template = representation["attrib"]["template"]
        except KeyError:
            return None

        try:
            context = representation["context"]
            context["root"] = root
            path = StringTemplate.format_strict_template(
                template, context
            )
            # Force replacing backslashes with forward slashed if not on
            #   windows
            if platform.system().lower() != "windows":
                path = path.replace("\\", "/")
        except (TemplateUnsolved, KeyError):
            # Template references unavailable data
            return None

        if not path:
            return path

        normalized_path = os.path.normpath(path)
        if os.path.exists(normalized_path):
            return normalized_path
        return path

    def path_from_data():
        if "path" not in representation["attrib"]:
            return None

        path = representation["attrib"]["path"]
        # Force replacing backslashes with forward slashed if not on
        #   windows
        if platform.system().lower() != "windows":
            path = path.replace("\\", "/")

        if os.path.exists(path):
            return os.path.normpath(path)

        dir_path, file_name = os.path.split(path)
        if not os.path.exists(dir_path):
            return

        base_name, ext = os.path.splitext(file_name)
        file_name_items = None
        if "#" in base_name:
            file_name_items = [part for part in base_name.split("#") if part]
        elif "%" in base_name:
            file_name_items = base_name.split("%")

        if not file_name_items:
            return

        filename_start = file_name_items[0]

        for _file in os.listdir(dir_path):
            if _file.startswith(filename_start) and _file.endswith(ext):
                return os.path.normpath(path)

    return (
        path_from_representation() or path_from_data()
    )


def get_representation_path_by_names(
        project_name: str,
        folder_path: str,
        product_name: str,
        version_name: str,
        representation_name: str,
        anatomy: Optional[Anatomy] = None) -> Optional[str]:
    """Get (latest) filepath for representation for folder and product.

    See `get_representation_by_names` for more details.

    Returns:
        str: The representation path if the representation exists.

    """
    representation = get_representation_by_names(
        project_name,
        folder_path,
        product_name,
        version_name,
        representation_name
    )
    if not representation:
        return

    if not anatomy:
        anatomy = Anatomy(project_name)

    if representation:
        path = get_representation_path_with_anatomy(representation, anatomy)
        return str(path).replace("\\", "/")


def get_representation_by_names(
        project_name: str,
        folder_path: str,
        product_name: str,
        version_name: Union[int, str],
        representation_name: str,
) -> Optional[dict]:
    """Get representation entity for asset and subset.

    If version_name is "hero" then return the hero version
    If version_name is "latest" then return the latest version
    Otherwise use version_name as the exact integer version name.

    """

    if isinstance(folder_path, dict) and "name" in folder_path:
        # Allow explicitly passing asset document
        folder_entity = folder_path
    else:
        folder_entity = ayon_api.get_folder_by_path(
            project_name, folder_path, fields=["id"])
    if not folder_entity:
        return

    if isinstance(product_name, dict) and "name" in product_name:
        # Allow explicitly passing subset document
        product_entity = product_name
    else:
        product_entity = ayon_api.get_product_by_name(
            project_name,
            product_name,
            folder_id=folder_entity["id"],
            fields=["id"])
    if not product_entity:
        return

    if version_name == "hero":
        version_entity = ayon_api.get_hero_version_by_product_id(
            project_name, product_id=product_entity["id"])
    elif version_name == "latest":
        version_entity = ayon_api.get_last_version_by_product_id(
            project_name, product_id=product_entity["id"])
    else:
        version_entity = ayon_api.get_version_by_name(
            project_name, version_name, product_id=product_entity["id"])
    if not version_entity:
        return

    return ayon_api.get_representation_by_name(
        project_name, representation_name, version_id=version_entity["id"])


def is_compatible_loader(Loader, context):
    """Return whether a loader is compatible with a context.

    This checks the product type and the representation for the given
    Loader.

    Returns:
        bool
    """

    return Loader.is_compatible_loader(context)


def loaders_from_repre_context(loaders, repre_context):
    """Return compatible loaders for by representaiton's context."""

    return [
        loader
        for loader in loaders
        if is_compatible_loader(loader, repre_context)
    ]


def filter_repre_contexts_by_loader(repre_contexts, loader):
    """Filter representation contexts for loader.

    Args:
        repre_contexts (list[dict[str, Ant]]): Representation context.
        loader (LoaderPlugin): Loader plugin to filter contexts for.

    Returns:
        list[dict[str, Any]]: Filtered representation contexts.
    """

    return [
        repre_context
        for repre_context in repre_contexts
        if is_compatible_loader(loader, repre_context)
    ]


def loaders_from_representation(loaders, representation):
    """Return all compatible loaders for a representation."""
    from ayon_core.pipeline import get_current_project_name

    project_name = get_current_project_name()
    context = get_representation_context(
        project_name, representation
    )
    return loaders_from_repre_context(loaders, context)


def any_outdated_containers(host=None, project_name=None):
    """Check if there are any outdated containers in scene."""

    if get_outdated_containers(host, project_name):
        return True
    return False


def get_outdated_containers(host=None, project_name=None):
    """Collect outdated containers from host scene.

    Currently registered host and project in global session are used if
    arguments are not passed.

    Args:
        host (ModuleType): Host implementation with 'ls' function available.
        project_name (str): Name of project in which context we are.
    """
    from ayon_core.pipeline import registered_host, get_current_project_name

    if host is None:
        host = registered_host()

    if project_name is None:
        project_name = get_current_project_name()

    if isinstance(host, ILoadHost):
        containers = host.get_containers()
    else:
        containers = host.ls()
    return filter_containers(containers, project_name).outdated


def _is_valid_representation_id(repre_id: Any) -> bool:
    if not repre_id:
        return False
    try:
        uuid.UUID(repre_id)
    except (ValueError, TypeError, AttributeError):
        return False
    return True


def filter_containers(containers, project_name):
    """Filter containers and split them into 4 categories.

    Categories are 'latest', 'outdated', 'invalid' and 'not_found'.
    The 'lastest' containers are from last version, 'outdated' are not,
    'invalid' are invalid containers (invalid content) and 'not_found' has
    some missing entity in database.

    Args:
        containers (Iterable[dict]): List of containers referenced into scene.
        project_name (str): Name of project in which context shoud look for
            versions.

    Returns:
        ContainersFilterResult: Named tuple with 'latest', 'outdated',
            'invalid' and 'not_found' containers.
    """

    # Make sure containers is list that won't change
    containers = list(containers)

    outdated_containers = []
    uptodate_containers = []
    not_found_containers = []
    invalid_containers = []
    output = ContainersFilterResult(
        uptodate_containers,
        outdated_containers,
        not_found_containers,
        invalid_containers
    )
    # Query representation docs to get it's version ids
    repre_ids = {
        container["representation"]
        for container in containers
        if _is_valid_representation_id(container["representation"])
    }
    if not repre_ids:
        if containers:
            invalid_containers.extend(containers)
        return output

    repre_entities = ayon_api.get_representations(
        project_name,
        representation_ids=repre_ids,
        fields={"id", "versionId"}
    )
    # Store representations by stringified representation id
    repre_entities_by_id = {}
    repre_entities_by_version_id = collections.defaultdict(list)
    for repre_entity in repre_entities:
        repre_id = repre_entity["id"]
        version_id = repre_entity["versionId"]
        repre_entities_by_id[repre_id] = repre_entity
        repre_entities_by_version_id[version_id].append(repre_entity)

    # Query version docs to get it's product ids
    # - also query hero version to be able identify if representation
    #   belongs to existing version
    version_entities = ayon_api.get_versions(
        project_name,
        version_ids=repre_entities_by_version_id.keys(),
        hero=True,
        fields={"id", "productId", "version"}
    )
    verisons_by_id = {}
    versions_by_product_id = collections.defaultdict(list)
    hero_version_ids = set()
    for version_entity in version_entities:
        version_id = version_entity["id"]
        # Store versions by their ids
        verisons_by_id[version_id] = version_entity
        # There's no need to query products for hero versions
        #   - they are considered as latest?
        if version_entity["version"] < 0:
            hero_version_ids.add(version_id)
            continue
        product_id = version_entity["productId"]
        versions_by_product_id[product_id].append(version_entity)

    last_versions = ayon_api.get_last_versions(
        project_name,
        versions_by_product_id.keys(),
        fields={"id"}
    )
    # Figure out which versions are outdated
    outdated_version_ids = set()
    for product_id, last_version_entity in last_versions.items():
        for version_entity in versions_by_product_id[product_id]:
            version_id = version_entity["id"]
            if version_id in hero_version_ids:
                continue
            if version_id != last_version_entity["id"]:
                outdated_version_ids.add(version_id)

    # Based on all collected data figure out which containers are outdated
    #   - log out if there are missing representation or version documents
    for container in containers:
        container_name = container["objectName"]
        repre_id = container["representation"]
        if not _is_valid_representation_id(repre_id):
            invalid_containers.append(container)
            continue

        repre_entity = repre_entities_by_id.get(repre_id)
        if not repre_entity:
            log.debug((
                "Container '{}' has an invalid representation."
                " It is missing in the database."
            ).format(container_name))
            not_found_containers.append(container)
            continue

        version_id = repre_entity["versionId"]
        if version_id in outdated_version_ids:
            outdated_containers.append(container)

        elif version_id not in verisons_by_id:
            log.debug((
                "Representation on container '{}' has an invalid version."
                " It is missing in the database."
            ).format(container_name))
            not_found_containers.append(container)

        else:
            uptodate_containers.append(container)

    return output<|MERGE_RESOLUTION|>--- conflicted
+++ resolved
@@ -5,11 +5,7 @@
 import inspect
 import collections
 import numbers
-<<<<<<< HEAD
-from typing import Optional, Union
-=======
-from typing import Any
->>>>>>> 293d4748
+from typing import Optional, Union, Any
 
 import ayon_api
 
