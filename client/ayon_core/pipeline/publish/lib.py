import os
import sys
import inspect
import copy
import tempfile
import xml.etree.ElementTree
from typing import Optional, Union, List

import ayon_api
import pyblish.util
import pyblish.plugin
import pyblish.api

from ayon_core.lib import (
    Logger,
    import_filepath,
    filter_profiles,
)
from ayon_core.settings import get_project_settings
from ayon_core.addon import AddonsManager
from ayon_core.pipeline import (
    tempdir,
    Anatomy
)
from ayon_core.pipeline.plugin_discover import DiscoverResult
from .constants import (
    DEFAULT_PUBLISH_TEMPLATE,
    DEFAULT_HERO_PUBLISH_TEMPLATE,
    TRANSIENT_DIR_TEMPLATE
)


def get_template_name_profiles(
    project_name, project_settings=None, logger=None
):
    """Receive profiles for publish template keys.

    At least one of arguments must be passed.

    Args:
        project_name (str): Name of project where to look for templates.
        project_settings (Dict[str, Any]): Prepared project settings.
        logger (Optional[logging.Logger]): Logger object to be used instead
            of default logger.

    Returns:
        List[Dict[str, Any]]: Publish template profiles.
    """

    if not project_name and not project_settings:
        raise ValueError((
            "Both project name and project settings are missing."
            " At least one must be entered."
        ))

    if not project_settings:
        project_settings = get_project_settings(project_name)

    return copy.deepcopy(
        project_settings
        ["core"]
        ["tools"]
        ["publish"]
        ["template_name_profiles"]
    )


def get_hero_template_name_profiles(
    project_name, project_settings=None, logger=None
):
    """Receive profiles for hero publish template keys.

    At least one of arguments must be passed.

    Args:
        project_name (str): Name of project where to look for templates.
        project_settings (Dict[str, Any]): Prepared project settings.
        logger (Optional[logging.Logger]): Logger object to be used instead
            of default logger.

    Returns:
        List[Dict[str, Any]]: Publish template profiles.
    """

    if not project_name and not project_settings:
        raise ValueError((
            "Both project name and project settings are missing."
            " At least one must be entered."
        ))

    if not project_settings:
        project_settings = get_project_settings(project_name)

    return copy.deepcopy(
        project_settings
        ["core"]
        ["tools"]
        ["publish"]
        ["hero_template_name_profiles"]
    )


def get_publish_template_name(
    project_name,
    host_name,
    product_type,
    task_name,
    task_type,
    project_settings=None,
    hero=False,
    logger=None
):
    """Get template name which should be used for passed context.

    Publish templates are filtered by host name, family, task name and
    task type.

    Default template which is used at if profiles are not available or profile
    has empty value is defined by 'DEFAULT_PUBLISH_TEMPLATE' constant.

    Args:
        project_name (str): Name of project where to look for settings.
        host_name (str): Name of host integration.
        product_type (str): Product type for which should be found template.
        task_name (str): Task name on which is instance working.
        task_type (str): Task type on which is instance working.
        project_settings (Dict[str, Any]): Prepared project settings.
        hero (bool): Template is for hero version publishing.
        logger (logging.Logger): Custom logger used for 'filter_profiles'
            function.

    Returns:
        str: Template name which should be used for integration.
    """

    template = None
    filter_criteria = {
        "hosts": host_name,
        "product_types": product_type,
        "task_names": task_name,
        "task_types": task_type,
    }
    if hero:
        default_template = DEFAULT_HERO_PUBLISH_TEMPLATE
        profiles = get_hero_template_name_profiles(
            project_name, project_settings, logger
        )

    else:
        profiles = get_template_name_profiles(
            project_name, project_settings, logger
        )
        default_template = DEFAULT_PUBLISH_TEMPLATE

    profile = filter_profiles(profiles, filter_criteria, logger=logger)
    if profile:
        template = profile["template_name"]
    return template or default_template


class HelpContent:
    def __init__(self, title, description, detail=None):
        self.title = title
        self.description = description
        self.detail = detail


def load_help_content_from_filepath(filepath):
    """Load help content from xml file.
    Xml file may contain errors and warnings.
    """
    errors = {}
    warnings = {}
    output = {
        "errors": errors,
        "warnings": warnings
    }
    if not os.path.exists(filepath):
        return output
    tree = xml.etree.ElementTree.parse(filepath)
    root = tree.getroot()
    for child in root:
        child_id = child.attrib.get("id")
        if child_id is None:
            continue

        # Make sure ID is string
        child_id = str(child_id)

        title = child.find("title").text
        description = child.find("description").text
        detail_node = child.find("detail")
        detail = None
        if detail_node is not None:
            detail = detail_node.text
        if child.tag == "error":
            errors[child_id] = HelpContent(title, description, detail)
        elif child.tag == "warning":
            warnings[child_id] = HelpContent(title, description, detail)
    return output


def load_help_content_from_plugin(plugin):
    cls = plugin
    if not inspect.isclass(plugin):
        cls = plugin.__class__
    plugin_filepath = inspect.getfile(cls)
    plugin_dir = os.path.dirname(plugin_filepath)
    basename = os.path.splitext(os.path.basename(plugin_filepath))[0]
    filename = basename + ".xml"
    filepath = os.path.join(plugin_dir, "help", filename)
    return load_help_content_from_filepath(filepath)


def publish_plugins_discover(paths=None):
    """Find and return available pyblish plug-ins

    Overridden function from `pyblish` module to be able to collect
        crashed files and reason of their crash.

    Arguments:
        paths (list, optional): Paths to discover plug-ins from.
            If no paths are provided, all paths are searched.
    """

    # The only difference with `pyblish.api.discover`
    result = DiscoverResult(pyblish.api.Plugin)

    plugins = {}
    plugin_names = []

    allow_duplicates = pyblish.plugin.ALLOW_DUPLICATES
    log = pyblish.plugin.log

    # Include plug-ins from registered paths
    if not paths:
        paths = pyblish.plugin.plugin_paths()

    for path in paths:
        path = os.path.normpath(path)
        if not os.path.isdir(path):
            continue

        for fname in os.listdir(path):
            if fname.startswith("_"):
                continue

            abspath = os.path.join(path, fname)

            if not os.path.isfile(abspath):
                continue

            mod_name, mod_ext = os.path.splitext(fname)

            if mod_ext != ".py":
                continue

            try:
                module = import_filepath(abspath, mod_name)

                # Store reference to original module, to avoid
                # garbage collection from collecting it's global
                # imports, such as `import os`.
                sys.modules[abspath] = module

            except Exception as err:
                result.crashed_file_paths[abspath] = sys.exc_info()

                log.debug("Skipped: \"%s\" (%s)", mod_name, err)
                continue

            for plugin in pyblish.plugin.plugins_from_module(module):
                # Ignore base plugin classes
                # NOTE 'pyblish.api.discover' does not ignore them!
                if (
                    plugin is pyblish.api.Plugin
                    or plugin is pyblish.api.ContextPlugin
                    or plugin is pyblish.api.InstancePlugin
                ):
                    continue
                if not allow_duplicates and plugin.__name__ in plugin_names:
                    result.duplicated_plugins.append(plugin)
                    log.debug("Duplicate plug-in found: %s", plugin)
                    continue

                plugin_names.append(plugin.__name__)

                plugin.__module__ = module.__file__
                key = "{0}.{1}".format(plugin.__module__, plugin.__name__)
                plugins[key] = plugin

    # Include plug-ins from registration.
    # Directly registered plug-ins take precedence.
    for plugin in pyblish.plugin.registered_plugins():
        if not allow_duplicates and plugin.__name__ in plugin_names:
            result.duplicated_plugins.append(plugin)
            log.debug("Duplicate plug-in found: %s", plugin)
            continue

        plugin_names.append(plugin.__name__)

        plugins[plugin.__name__] = plugin

    plugins = list(plugins.values())
    pyblish.plugin.sort(plugins)  # In-place

    # In-place user-defined filter
    for filter_ in pyblish.plugin._registered_plugin_filters:
        filter_(plugins)

    result.plugins = plugins

    return result


def get_plugin_settings(plugin, project_settings, log, category=None):
    """Get plugin settings based on host name and plugin name.

    Note:
        Default implementation of automated settings is passing host name
            into 'category'.

    Args:
        plugin (pyblish.Plugin): Plugin where settings are applied.
        project_settings (dict[str, Any]): Project settings.
        log (logging.Logger): Logger to log messages.
        category (Optional[str]): Settings category key where to look
            for plugin settings.

    Returns:
        dict[str, Any]: Plugin settings {'attribute': 'value'}.
    """

    # Plugin can define settings category by class attribute
    # - it's impossible to set `settings_category` via settings because
    #     obviously settings are not applied before it.
    # - if `settings_category` is set the fallback category method is ignored
    settings_category = getattr(plugin, "settings_category", None)
    if settings_category:
        try:
            category_settings = project_settings[settings_category]
        except KeyError:
            log.warning((
                "Couldn't find settings category '{}' in project settings"
            ).format(settings_category))
            return {}

        try:
            return category_settings["publish"][plugin.__name__]
        except KeyError:
            return {}

    # Use project settings based on a category name
    if category:
        try:
            return (
                project_settings
                [category]
                ["publish"]
                [plugin.__name__]
            )
        except KeyError:
            pass

    # Settings category determined from path
    # - usually path is './<category>/plugins/publish/<plugin file>'
    # - category can be host name of addon name ('maya', 'deadline', ...)
    filepath = os.path.normpath(inspect.getsourcefile(plugin))

    split_path = filepath.rsplit(os.path.sep, 5)
    if len(split_path) < 4:
        log.debug((
            "Plugin path is too short to automatically"
            " extract settings category. {}"
        ).format(filepath))
        return {}

    category_from_file = split_path[-4]
    plugin_kind = split_path[-2]

    # TODO: change after all plugins are moved one level up
    if category_from_file in ("ayon_core", "openpype"):
        category_from_file = "core"

    try:
        return (
            project_settings
            [category_from_file]
            [plugin_kind]
            [plugin.__name__]
        )
    except KeyError:
        pass
    return {}


def apply_plugin_settings_automatically(plugin, settings, logger=None):
    """Automatically apply plugin settings to a plugin object.

    Note:
        This function was created to be able to use it in custom overrides of
            'apply_settings' class method.

    Args:
        plugin (type[pyblish.api.Plugin]): Class of a plugin.
        settings (dict[str, Any]): Plugin specific settings.
        logger (Optional[logging.Logger]): Logger to log debug messages about
            applied settings values.
    """

    for option, value in settings.items():
        if logger:
            logger.debug("Plugin %s - Attr: %s -> %s",
                         plugin.__name__, option, value)
        setattr(plugin, option, value)


def filter_pyblish_plugins(plugins):
    """Pyblish plugin filter which applies AYON settings.

    Apply settings on discovered plugins. On plugin with implemented
    class method 'def apply_settings(cls, project_settings)'
    is called the method. Default behavior looks for plugin name and current
    host name to look for

    Args:
        plugins (List[pyblish.plugin.Plugin]): Discovered plugins on which
            are applied settings.
    """

    log = Logger.get_logger("filter_pyblish_plugins")

    # TODO: Don't use host from 'pyblish.api' but from defined host by us.
    #   - kept because on farm is probably used host 'shell' which probably
    #       affect how settings are applied there
    host_name = pyblish.api.current_host()
    project_name = os.environ.get("AYON_PROJECT_NAME")

    project_settings = get_project_settings(project_name)

    # iterate over plugins
    for plugin in plugins[:]:
        # Apply settings to plugins

        apply_settings_func = getattr(plugin, "apply_settings", None)
        if apply_settings_func is not None:
            # Use classmethod 'apply_settings'
            # - can be used to target settings from custom settings place
            # - skip default behavior when successful
            try:
                plugin.apply_settings(project_settings)

            except Exception:
                log.warning(
                    (
                        "Failed to apply settings on plugin {}"
                    ).format(plugin.__name__),
                    exc_info=True
                )
        else:
            # Automated
            plugin_settins = get_plugin_settings(
                plugin, project_settings, log, host_name
            )
            apply_plugin_settings_automatically(plugin, plugin_settins, log)

        # Remove disabled plugins
        if getattr(plugin, "enabled", True) is False:
            plugins.remove(plugin)


def get_errored_instances_from_context(context, plugin=None):
    """Collect failed instances from pyblish context.

    Args:
        context (pyblish.api.Context): Publish context where we're looking
            for failed instances.
        plugin (pyblish.api.Plugin): If provided then only consider errors
            related to that plug-in.

    Returns:
        List[pyblish.lib.Instance]: Instances which failed during processing.
    """

    instances = list()
    for result in context.data["results"]:
        if result["instance"] is None:
            # When instance is None we are on the "context" result
            continue

        if plugin is not None and result.get("plugin") != plugin:
            continue

        if result["error"]:
            instances.append(result["instance"])

    return instances


def get_errored_plugins_from_context(context):
    """Collect failed plugins from pyblish context.

    Args:
        context (pyblish.api.Context): Publish context where we're looking
            for failed plugins.

    Returns:
        List[pyblish.api.Plugin]: Plugins which failed during processing.
    """

    plugins = list()
    results = context.data.get("results", [])
    for result in results:
        if result["success"] is True:
            continue
        plugins.append(result["plugin"])

    return plugins


def filter_instances_for_context_plugin(plugin, context):
    """Filter instances on context by context plugin filters.

    This is for cases when context plugin need similar filtering like instance
    plugin have, but for some reason must run on context or should find out
    if there is at least one instance with a family.

    Args:
        plugin (pyblish.api.Plugin): Plugin with filters.
        context (pyblish.api.Context): Pyblish context with instances.

    Returns:
        Iterator[pyblish.lib.Instance]: Iteration of valid instances.
    """

    instances = []
    plugin_families = set()
    all_families = False
    if plugin.families:
        instances = context
        plugin_families = set(plugin.families)
        all_families = "*" in plugin_families

    for instance in instances:
        # Ignore inactive instances
        if (
            not instance.data.get("publish", True)
            or not instance.data.get("active", True)
        ):
            continue

        family = instance.data.get("family")
        families = instance.data.get("families") or []
        if (
            all_families
            or (family and family in plugin_families)
            or any(f in plugin_families for f in families)
        ):
            yield instance


def context_plugin_should_run(plugin, context):
    """Return whether the ContextPlugin should run on the given context.

    This is a helper function to work around a bug pyblish-base#250
    Whenever a ContextPlugin sets specific families it will still trigger even
    when no instances are present that have those families.

    This actually checks it correctly and returns whether it should run.

    Args:
        plugin (pyblish.api.Plugin): Plugin with filters.
        context (pyblish.api.Context): Pyblish context with instances.

    Returns:
        bool: Context plugin should run based on valid instances.
    """

    for _ in filter_instances_for_context_plugin(plugin, context):
        return True
    return False


def get_instance_staging_dir(instance):
    """Unified way how staging dir is stored and created on instances.

    First check if 'stagingDir' is already set in instance data.
    In case there already is new tempdir will not be created.

    It also supports `AYON_TMPDIR`, so studio can define own temp
    shared repository per project or even per more granular context.
    Template formatting is supported also with optional keys. Folder is
    created in case it doesn't exists.

    Available anatomy formatting keys:
        - root[work | <root name key>]
        - project[name | code]

    Note:
        Staging dir does not have to be necessarily in tempdir so be careful
        about its usage.

    Args:
        instance (pyblish.lib.Instance): Instance for which we want to get
            staging dir.

    Returns:
        str: Path to staging dir of instance.
    """
    staging_dir = instance.data.get('stagingDir')
    if staging_dir:
        return staging_dir

    anatomy = instance.context.data.get("anatomy")

    # get customized tempdir path from `AYON_TMPDIR` env var
    custom_temp_dir = tempdir.create_custom_tempdir(
        anatomy.project_name, anatomy)

    if custom_temp_dir:
        staging_dir = os.path.normpath(
            tempfile.mkdtemp(
                prefix="pyblish_tmp_",
                dir=custom_temp_dir
            )
        )
    else:
        staging_dir = os.path.normpath(
            tempfile.mkdtemp(prefix="pyblish_tmp_")
        )
    instance.data['stagingDir'] = staging_dir

    return staging_dir


def get_publish_repre_path(instance, repre, only_published=False):
    """Get representation path that can be used for integration.

    When 'only_published' is set to true the validation of path is not
    relevant. In that case we just need what is set in 'published_path'
    as "reference". The reference is not used to get or upload the file but
    for reference where the file was published.

    Args:
        instance (pyblish.Instance): Processed instance object. Used
            for source of staging dir if representation does not have
            filled it.
        repre (dict): Representation on instance which could be and
            could not be integrated with main integrator.
        only_published (bool): Care only about published paths and
            ignore if filepath is not existing anymore.

    Returns:
        str: Path to representation file.
        None: Path is not filled or does not exists.
    """

    published_path = repre.get("published_path")
    if published_path:
        published_path = os.path.normpath(published_path)
        if os.path.exists(published_path):
            return published_path

    if only_published:
        return published_path

    comp_files = repre["files"]
    if isinstance(comp_files, (tuple, list, set)):
        filename = comp_files[0]
    else:
        filename = comp_files

    staging_dir = repre.get("stagingDir")
    if not staging_dir:
        staging_dir = get_instance_staging_dir(instance)

    # Expand the staging dir path in case it's been stored with the root
    # template syntax
    anatomy = instance.context.data["anatomy"]
    staging_dir = anatomy.fill_root(staging_dir)

    src_path = os.path.normpath(os.path.join(staging_dir, filename))
    if os.path.exists(src_path):
        return src_path
    return None


def get_custom_staging_dir_info(
    project_name,
    host_name,
    product_type,
    task_name,
    task_type,
    product_name,
    project_settings=None,
    anatomy=None,
    log=None
):
    """Checks profiles if context should use special custom dir as staging.

    Args:
        project_name (str)
        host_name (str)
        product_type (str)
        task_name (str)
        task_type (str)
        product_name (str)
        project_settings(Dict[str, Any]): Prepared project settings.
        anatomy (Dict[str, Any])
        log (Logger) (optional)

    Returns:
        (tuple)
    Raises:
        ValueError - if misconfigured template should be used
    """
    settings = project_settings or get_project_settings(project_name)
    custom_staging_dir_profiles = (settings["core"]
                                           ["tools"]
                                           ["publish"]
                                           ["custom_staging_dir_profiles"])
    if not custom_staging_dir_profiles:
        return None, None

    if not log:
        log = Logger.get_logger("get_custom_staging_dir_info")

    filtering_criteria = {
        "hosts": host_name,
        "families": product_type,
        "task_names": task_name,
        "task_types": task_type,
        "subsets": product_name
    }
    profile = filter_profiles(custom_staging_dir_profiles,
                              filtering_criteria,
                              logger=log)

    if not profile or not profile["active"]:
        return None, None

    if not anatomy:
        anatomy = Anatomy(project_name)

    template_name = profile["template_name"] or TRANSIENT_DIR_TEMPLATE

    custom_staging_dir = anatomy.get_template_item(
        "staging", template_name, "directory", default=None
    )
    if custom_staging_dir is None:
        raise ValueError((
            "Anatomy of project \"{}\" does not have set"
            " \"{}\" template key!"
        ).format(project_name, template_name))
    is_persistent = profile["custom_staging_dir_persistent"]

    return custom_staging_dir.template, is_persistent


def get_published_workfile_instance(context):
    """Find workfile instance in context"""
    for i in context:
        # test if there is instance of workfile waiting
        # to be published.
        if not i.data.get("publish", True):
            continue

        if not (
            i.data["productType"] == "workfile"
            # QUESTION Is check in 'families' valid?
            or "workfile" in i.data.get("families", [])
        ):
            continue

        return i


def replace_with_published_scene_path(instance, replace_in_path=True):
    """Switch work scene path for published scene.
    If rendering/exporting from published scenes is enabled, this will
    replace paths from working scene to published scene.
    This only works if publish contains workfile instance!
    Args:
        instance (pyblish.api.Instance): Pyblish instance.
        replace_in_path (bool): if True, it will try to find
            old scene name in path of expected files and replace it
            with name of published scene.
    Returns:
        str: Published scene path.
        None: if no published scene is found.
    Note:
        Published scene path is actually determined from project Anatomy
        as at the time this plugin is running scene can still not be
        published.
    """
    log = Logger.get_logger("published_workfile")
    workfile_instance = get_published_workfile_instance(instance.context)
    if workfile_instance is None:
        return

    # determine published path from Anatomy.
    template_data = workfile_instance.data.get("anatomyData")
    rep = workfile_instance.data["representations"][0]
    template_data["representation"] = rep.get("name")
    template_data["ext"] = rep.get("ext")
    template_data["comment"] = None

    anatomy = instance.context.data["anatomy"]
    template = anatomy.get_template_item("publish", "default", "path")
    template_filled = template.format_strict(template_data)
    file_path = os.path.normpath(template_filled)

    log.info("Using published scene for render {}".format(file_path))

    if not os.path.exists(file_path):
        log.error("published scene does not exist!")
        raise

    if not replace_in_path:
        return file_path

    # now we need to switch scene in expected files
    # because <scene> token will now point to published
    # scene file and that might differ from current one
    def _clean_name(path):
        return os.path.splitext(os.path.basename(path))[0]

    new_scene = _clean_name(file_path)
    orig_scene = _clean_name(instance.context.data["currentFile"])
    expected_files = instance.data.get("expectedFiles")

    if isinstance(expected_files[0], dict):
        # we have aovs and we need to iterate over them
        new_exp = {}
        for aov, files in expected_files[0].items():
            replaced_files = []
            for f in files:
                replaced_files.append(
                    str(f).replace(orig_scene, new_scene)
                )
            new_exp[aov] = replaced_files
        # [] might be too much here, TODO
        instance.data["expectedFiles"] = [new_exp]
    else:
        new_exp = []
        for f in expected_files:
            new_exp.append(
                str(f).replace(orig_scene, new_scene)
            )
        instance.data["expectedFiles"] = new_exp

    metadata_folder = instance.data.get("publishRenderMetadataFolder")
    if metadata_folder:
        metadata_folder = metadata_folder.replace(orig_scene,
                                                  new_scene)
        instance.data["publishRenderMetadataFolder"] = metadata_folder

    log.info("Scene name was switched {} -> {}".format(
        orig_scene, new_scene
    ))

    return file_path


def add_repre_files_for_cleanup(instance, repre):
    """ Explicitly mark repre files to be deleted.

    Should be used on intermediate files (eg. review, thumbnails) to be
    explicitly deleted.
    """
    files = repre["files"]
    staging_dir = repre.get("stagingDir")

    # first make sure representation level is not persistent
    if (
        not staging_dir
        or repre.get("stagingDir_persistent")
    ):
        return

    # then look into instance level if it's not persistent
    if instance.data.get("stagingDir_persistent"):
        return

    if isinstance(files, str):
        files = [files]

    for file_name in files:
        expected_file = os.path.join(staging_dir, file_name)
        instance.context.data["cleanupFullPaths"].append(expected_file)


def get_publish_instance_label(instance):
    """Try to get label from pyblish instance.

    First are used values in instance data under 'label' and 'name' keys. Then
    is used string conversion of instance object -> 'instance._name'.

    Todos:
        Maybe 'productName' key could be used too.

    Args:
        instance (pyblish.api.Instance): Pyblish instance.

    Returns:
        str: Instance label.
    """

    return (
        instance.data.get("label")
        or instance.data.get("name")
        or str(instance)
    )


def get_publish_instance_families(instance):
    """Get all families of the instance.

    Look for families under 'productType' and 'families' keys in instance data.
    Value of 'productType' is used as first family and then all other families
    in random order.

    Args:
        pyblish.api.Instance: Instance to get families from.

    Returns:
        list[str]: List of families.
    """

    family = instance.data.get("family")
    families = set(instance.data.get("families") or [])
    output = []
    if family:
        output.append(family)
        families.discard(family)
    output.extend(families)
    return output


<<<<<<< HEAD
def register_representation(instance, traits_data):
    """Register representation on instance.

    Args:
        instance (pyblish.api.Instance): Instance on which should be
            representation registered.
        traits_data (dict): Representation traits data.
    """

    if "representations" not in instance.data:
        instance.data["representations"] = []

    instance.data["representations"].append(traits_data)
=======
def get_instance_expected_output_path(
        instance: pyblish.api.Instance,
        representation_name: str,
        ext: Union[str, None],
        version: Optional[str] = None
):
    """Return expected publish filepath for representation in instance

    This does not validate whether the instance has any representation by the
    given name, extension and/or version.

    Arguments:
        instance (pyblish.api.Instance): Publish instance
        representation_name (str): Representation name
        ext (Union[str, None]): Extension for the file.
            When None, the `ext` will be set to the representation name.
        version (Optional[int]): If provided, force it to format to this
            particular version.

    Returns:
        str: Resolved path

    """

    if ext is None:
        ext = representation_name
    if version is None:
        version = instance.data["version"]

    context = instance.context
    anatomy = context.data["anatomy"]

    template_data = copy.deepcopy(instance.data["anatomyData"])
    template_data.update({
        "ext": ext,
        "representation": representation_name,
        "variant": instance.data.get("variant"),
        "version": version
    })

    path_template_obj = anatomy.get_template_item("publish", "default")["path"]
    template_filled = path_template_obj.format_strict(template_data)
    return os.path.normpath(template_filled)


def main_cli_publish(
    path: str,
    targets: Optional[List[str]] = None,
    addons_manager: Optional[AddonsManager] = None,
):
    """Start headless publishing.

    Publish use json from passed path argument.

    Args:
        path (str): Path to JSON.
        targets (Optional[List[str]]): List of pyblish targets.
        addons_manager (Optional[AddonsManager]): Addons manager instance.

    Raises:
        RuntimeError: When there is no path to process or when executed with
            list of JSON paths.

    """
    from ayon_core.pipeline import (
        install_ayon_plugins,
        get_global_context,
    )

    # Register target and host
    if not isinstance(path, str):
        raise RuntimeError("Path to JSON must be a string.")

    # Fix older jobs
    for src_key, dst_key in (
        ("AVALON_PROJECT", "AYON_PROJECT_NAME"),
        ("AVALON_ASSET", "AYON_FOLDER_PATH"),
        ("AVALON_TASK", "AYON_TASK_NAME"),
        ("AVALON_WORKDIR", "AYON_WORKDIR"),
        ("AVALON_APP_NAME", "AYON_APP_NAME"),
        ("AVALON_APP", "AYON_HOST_NAME"),
    ):
        if src_key in os.environ and dst_key not in os.environ:
            os.environ[dst_key] = os.environ[src_key]
        # Remove old keys, so we're sure they're not used
        os.environ.pop(src_key, None)

    log = Logger.get_logger("CLI-publish")

    # Make public ayon api behave as other user
    # - this works only if public ayon api is using service user
    username = os.environ.get("AYON_USERNAME")
    if username:
        # NOTE: ayon-python-api does not have public api function to find
        #   out if is used service user. So we need to have try > except
        #   block.
        con = ayon_api.get_server_api_connection()
        try:
            con.set_default_service_username(username)
        except ValueError:
            pass

    install_ayon_plugins()

    if addons_manager is None:
        addons_manager = AddonsManager()

    # TODO validate if this has to happen
    # - it should happen during 'install_ayon_plugins'
    publish_paths = addons_manager.collect_plugin_paths()["publish"]
    for plugin_path in publish_paths:
        pyblish.api.register_plugin_path(plugin_path)

    applications_addon = addons_manager.get_enabled_addon("applications")
    if applications_addon is not None:
        context = get_global_context()
        env = applications_addon.get_farm_publish_environment_variables(
            context["project_name"],
            context["folder_path"],
            context["task_name"],
        )
        os.environ.update(env)

    pyblish.api.register_host("shell")

    if targets:
        for target in targets:
            print(f"setting target: {target}")
            pyblish.api.register_target(target)
    else:
        pyblish.api.register_target("farm")

    os.environ["AYON_PUBLISH_DATA"] = path
    os.environ["HEADLESS_PUBLISH"] = 'true'  # to use in app lib

    log.info("Running publish ...")

    plugins = pyblish.api.discover()
    print("Using plugins:")
    for plugin in plugins:
        print(plugin)

    # Error exit as soon as any error occurs.
    error_format = ("Failed {plugin.__name__}: "
                    "{error} -- {error.traceback}")

    for result in pyblish.util.publish_iter():
        if result["error"]:
            log.error(error_format.format(**result))
            # uninstall()
            sys.exit(1)

    log.info("Publish finished.")
>>>>>>> b6fba133
<|MERGE_RESOLUTION|>--- conflicted
+++ resolved
@@ -1,32 +1,25 @@
+import copy
+import inspect
 import os
 import sys
-import inspect
-import copy
 import tempfile
 import xml.etree.ElementTree
-from typing import Optional, Union, List
+from typing import List, Optional, Union
 
 import ayon_api
+import pyblish.api
+import pyblish.plugin
 import pyblish.util
-import pyblish.plugin
-import pyblish.api
-
-from ayon_core.lib import (
-    Logger,
-    import_filepath,
-    filter_profiles,
-)
+from ayon_core.addon import AddonsManager
+from ayon_core.lib import Logger, filter_profiles, import_filepath
+from ayon_core.pipeline import Anatomy, tempdir
+from ayon_core.pipeline.plugin_discover import DiscoverResult
 from ayon_core.settings import get_project_settings
-from ayon_core.addon import AddonsManager
-from ayon_core.pipeline import (
-    tempdir,
-    Anatomy
-)
-from ayon_core.pipeline.plugin_discover import DiscoverResult
+
 from .constants import (
+    DEFAULT_HERO_PUBLISH_TEMPLATE,
     DEFAULT_PUBLISH_TEMPLATE,
-    DEFAULT_HERO_PUBLISH_TEMPLATE,
-    TRANSIENT_DIR_TEMPLATE
+    TRANSIENT_DIR_TEMPLATE,
 )
 
 
@@ -338,16 +331,17 @@
     settings_category = getattr(plugin, "settings_category", None)
     if settings_category:
         try:
-            category_settings = project_settings[settings_category]
+            return (
+                project_settings
+                [settings_category]
+                ["publish"]
+                [plugin.__name__]
+            )
         except KeyError:
             log.warning((
-                "Couldn't find settings category '{}' in project settings"
-            ).format(settings_category))
-            return {}
-
-        try:
-            return category_settings["publish"][plugin.__name__]
-        except KeyError:
+                "Couldn't find plugin '{}' settings"
+                " under settings category '{}'"
+            ).format(plugin.__name__, settings_category))
             return {}
 
     # Use project settings based on a category name
@@ -937,21 +931,6 @@
     return output
 
 
-<<<<<<< HEAD
-def register_representation(instance, traits_data):
-    """Register representation on instance.
-
-    Args:
-        instance (pyblish.api.Instance): Instance on which should be
-            representation registered.
-        traits_data (dict): Representation traits data.
-    """
-
-    if "representations" not in instance.data:
-        instance.data["representations"] = []
-
-    instance.data["representations"].append(traits_data)
-=======
 def get_instance_expected_output_path(
         instance: pyblish.api.Instance,
         representation_name: str,
@@ -1016,10 +995,7 @@
             list of JSON paths.
 
     """
-    from ayon_core.pipeline import (
-        install_ayon_plugins,
-        get_global_context,
-    )
+    from ayon_core.pipeline import get_global_context, install_ayon_plugins
 
     # Register target and host
     if not isinstance(path, str):
@@ -1105,4 +1081,18 @@
             sys.exit(1)
 
     log.info("Publish finished.")
->>>>>>> b6fba133
+
+
+    def register_representation(instance, traits_data):
+        """Register representation on instance.
+
+        Args:
+            instance (pyblish.api.Instance): Instance on which should be
+                representation registered.
+            traits_data (dict): Representation traits data.
+        """
+
+        if "representations" not in instance.data:
+            instance.data["representations"] = []
+
+        instance.data["representations"].append(traits_data)