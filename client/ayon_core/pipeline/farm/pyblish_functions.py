import os
import copy
import re
import warnings
from copy import deepcopy

import attr
import ayon_api
import clique

from ayon_core.pipeline import (
    get_current_project_name,
    get_representation_path,
)
from ayon_core.pipeline.create import get_product_name

from ayon_core.lib import Logger
from ayon_core.pipeline.publish import KnownPublishError
from ayon_core.pipeline.farm.patterning import match_aov_pattern


@attr.s
class TimeData(object):
    """Structure used to handle time related data."""
    start = attr.ib(type=int)
    end = attr.ib(type=int)
    fps = attr.ib()
    step = attr.ib(default=1, type=int)
    handle_start = attr.ib(default=0, type=int)
    handle_end = attr.ib(default=0, type=int)


def remap_source(path, anatomy):
    """Try to remap path to rootless path.

    Args:
        path (str): Path to be remapped to rootless.
        anatomy (Anatomy): Anatomy object to handle remapping
            itself.

    Returns:
        str: Remapped path.

    Throws:
        ValueError: if the root cannot be found.

    """
    success, rootless_path = (
        anatomy.find_root_template_from_path(path)
    )
    if success:
        source = rootless_path
    else:
        raise ValueError(
            "Root from template path cannot be found: {}".format(path))
    return source


def extend_frames(folder_path, product_name, start, end):
    """Get latest version of asset nad update frame range.

    Based on minimum and maximum values.

    Arguments:
        folder_path (str): Folder path.
        product_name (str): Product name.
        start (int): Start frame.
        end (int): End frame.

    Returns:
        (int, int): update frame start/end

    """
    # Frame comparison
    prev_start = None
    prev_end = None

    project_name = get_current_project_name()
    folder_entity = ayon_api.get_folder_by_path(
        project_name, folder_path, fields={"id"}
    )
    version_entity = ayon_api.get_last_version_by_product_name(
        project_name,
        product_name,
        folder_entity["id"]
    )

    # Set prev start / end frames for comparison
    if not prev_start and not prev_end:
        prev_start = version_entity["attrib"]["frameStart"]
        prev_end = version_entity["attrib"]["frameEnd"]

    updated_start = min(start, prev_start)
    updated_end = max(end, prev_end)

    return updated_start, updated_end


def get_time_data_from_instance_or_context(instance):
    """Get time data from instance (or context).

    If time data is not found on instance, data from context will be used.

    Args:
        instance (pyblish.api.Instance): Source instance.

    Returns:
        TimeData: dataclass holding time information.

    """
    context = instance.context
    return TimeData(
        start=instance.data.get("frameStart", context.data.get("frameStart")),
        end=instance.data.get("frameEnd", context.data.get("frameEnd")),
        fps=instance.data.get("fps", context.data.get("fps")),
        step=instance.data.get("byFrameStep", instance.data.get("step", 1)),
        handle_start=instance.data.get(
            "handleStart", context.data.get("handleStart")
        ),
        handle_end=instance.data.get(
            "handleEnd", context.data.get("handleEnd")
        )
    )


def get_transferable_representations(instance):
    """Transfer representations from original instance.

    This will get all representations on the original instance that
    are flagged with `publish_on_farm` and return them to be included
    on skeleton instance if needed.

    Args:
        instance (pyblish.api.Instance): Original instance to be processed.

    Return:
        list of dicts: List of transferable representations.

    """
    anatomy = instance.context.data["anatomy"]
    to_transfer = []

    for representation in instance.data.get("representations", []):
        if "publish_on_farm" not in representation.get("tags", []):
            continue

        trans_rep = representation.copy()

        # remove publish_on_farm from representations tags
        trans_rep["tags"].remove("publish_on_farm")

        staging_dir = trans_rep.get("stagingDir")

        if staging_dir:
            try:
                trans_rep["stagingDir"] = remap_source(staging_dir, anatomy)
            except ValueError:
                log = Logger.get_logger("farm_publishing")
                log.warning(
                    ("Could not find root path for remapping \"{}\". "
                     "This may cause issues on farm.").format(staging_dir))

        to_transfer.append(trans_rep)
    return to_transfer


def create_skeleton_instance(
        instance, families_transfer=None, instance_transfer=None):
    """Create skeleton instance from original instance data.

    This will create dictionary containing skeleton
    - common - data used for publishing rendered instances.
    This skeleton instance is then extended with additional data
    and serialized to be processed by farm job.

    Args:
        instance (pyblish.api.Instance): Original instance to
            be used as a source of data.
        families_transfer (list): List of family names to transfer
            from the original instance to the skeleton.
        instance_transfer (dict): Dict with keys as families and
            values as a list of property names to transfer to the
            new skeleton.

    Returns:
        dict: Dictionary with skeleton instance data.

    """
    # list of family names to transfer to new family if present

    context = instance.context
    data = instance.data.copy()
    anatomy = instance.context.data["anatomy"]

    # get time related data from instance (or context)
    time_data = get_time_data_from_instance_or_context(instance)

    if data.get("extendFrames", False):
        time_data.start, time_data.end = extend_frames(
            data["folderPath"],
            data["productName"],
            time_data.start,
            time_data.end,
        )

    source = data.get("source") or context.data.get("currentFile")
    success, rootless_path = (
        anatomy.find_root_template_from_path(source)
    )
    if success:
        source = rootless_path
    else:
        # `rootless_path` is not set to `source` if none of roots match
        log = Logger.get_logger("farm_publishing")
        log.warning(("Could not find root path for remapping \"{}\". "
                     "This may cause issues.").format(source))

    product_type = ("render"
              if "prerender.farm" not in instance.data["families"]
              else "prerender")
    families = [product_type]

    # pass review to families if marked as review
    if data.get("review"):
        families.append("review")

    instance_skeleton_data = {
        "productType": product_type,
        "productName": data["productName"],
        "task": data["task"],
        "families": families,
        "folderPath": data["folderPath"],
        "frameStart": time_data.start,
        "frameEnd": time_data.end,
        "handleStart": time_data.handle_start,
        "handleEnd": time_data.handle_end,
        "frameStartHandle": time_data.start - time_data.handle_start,
        "frameEndHandle": time_data.end + time_data.handle_end,
        "comment": data.get("comment"),
        "fps": time_data.fps,
        "source": source,
        "extendFrames": data.get("extendFrames"),
        "overrideExistingFrame": data.get("overrideExistingFrame"),
        "pixelAspect": data.get("pixelAspect", 1),
        "resolutionWidth": data.get("resolutionWidth", 1920),
        "resolutionHeight": data.get("resolutionHeight", 1080),
        "multipartExr": data.get("multipartExr", False),
        "jobBatchName": data.get("jobBatchName", ""),
        "useSequenceForReview": data.get("useSequenceForReview", True),
        # map inputVersions `ObjectId` -> `str` so json supports it
        "inputVersions": list(map(str, data.get("inputVersions", []))),
        "colorspace": data.get("colorspace")
    }

    # skip locking version if we are creating v01
    instance_version = data.get("version")  # take this if exists
    if instance_version != 1:
        instance_skeleton_data["version"] = instance_version

    # transfer specific families from original instance to new render
    for item in families_transfer:
        if item in instance.data.get("families", []):
            instance_skeleton_data["families"] += [item]

    # transfer specific properties from original instance based on
    # mapping dictionary `instance_transfer`
    for key, values in instance_transfer.items():
        if key in instance.data.get("families", []):
            for v in values:
                instance_skeleton_data[v] = instance.data.get(v)

    representations = get_transferable_representations(instance)
    instance_skeleton_data["representations"] = representations

    persistent = instance.data.get("stagingDir_persistent") is True
    instance_skeleton_data["stagingDir_persistent"] = persistent

    return instance_skeleton_data


def _add_review_families(families):
    """Adds review flag to families.

    Handles situation when new instances are created which should have review
    in families. In that case they should have 'ftrack' too.

    TODO: This is ugly and needs to be refactored. Ftrack family should be
          added in different way (based on if the module is enabled?)

    """
    # if we have one representation with preview tag
    # flag whole instance for review and for ftrack
    if "ftrack" not in families and os.environ.get("FTRACK_SERVER"):
        families.append("ftrack")
    if "review" not in families:
        families.append("review")
    return families


def prepare_representations(skeleton_data, exp_files, anatomy, aov_filter,
                            skip_integration_repre_list,
                            do_not_add_review,
                            context,
                            color_managed_plugin):
    """Create representations for file sequences.

    This will return representations of expected files if they are not
    in hierarchy of aovs. There should be only one sequence of files for
    most cases, but if not - we create representation from each of them.

    Arguments:
        skeleton_data (dict): instance data for which we are
                         setting representations
        exp_files (list): list of expected files
        anatomy (Anatomy):
        aov_filter (dict): add review for specific aov names
        skip_integration_repre_list (list): exclude specific extensions,
        do_not_add_review (bool): explicitly skip review
        color_managed_plugin (publish.ColormanagedPyblishPluginMixin)
    Returns:
        list of representations

    """
    representations = []
    host_name = os.environ.get("AYON_HOST_NAME", "")
    collections, remainders = clique.assemble(exp_files)

    log = Logger.get_logger("farm_publishing")

    # create representation for every collected sequence
    for collection in collections:
        ext = collection.tail.lstrip(".")
        preview = False
        # TODO 'useSequenceForReview' is temporary solution which does
        #   not work for 100% of cases. We must be able to tell what
        #   expected files contains more explicitly and from what
        #   should be review made.
        # - "review" tag is never added when is set to 'False'
        if skeleton_data["useSequenceForReview"]:
            # toggle preview on if multipart is on
            if skeleton_data.get("multipartExr", False):
                log.debug(
                    "Adding preview tag because its multipartExr"
                )
                preview = True
            else:
                render_file_name = list(collection)[0]
                # if filtered aov name is found in filename, toggle it for
                # preview video rendering
                preview = match_aov_pattern(
                    host_name, aov_filter, render_file_name
                )

        staging = os.path.dirname(list(collection)[0])
        success, rootless_staging_dir = (
            anatomy.find_root_template_from_path(staging)
        )
        if success:
            staging = rootless_staging_dir
        else:
            log.warning((
                "Could not find root path for remapping \"{}\"."
                " This may cause issues on farm."
            ).format(staging))

        frame_start = int(skeleton_data.get("frameStartHandle"))
        if skeleton_data.get("slate"):
            frame_start -= 1

        # explicitly disable review by user
        preview = preview and not do_not_add_review
        rep = {
            "name": ext,
            "ext": ext,
            "files": [os.path.basename(f) for f in list(collection)],
            "frameStart": frame_start,
            "frameEnd": int(skeleton_data.get("frameEndHandle")),
            # If expectedFile are absolute, we need only filenames
            "stagingDir": staging,
            "fps": skeleton_data.get("fps"),
            "tags": ["review"] if preview else [],
        }

        # poor man exclusion
        if ext in skip_integration_repre_list:
            rep["tags"].append("delete")

        if skeleton_data.get("multipartExr", False):
            rep["tags"].append("multipartExr")

        # support conversion from tiled to scanline
        if skeleton_data.get("convertToScanline"):
            log.info("Adding scanline conversion.")
            rep["tags"].append("toScanline")

        representations.append(rep)

        if preview:
            skeleton_data["families"] = _add_review_families(
                skeleton_data["families"])

    # add remainders as representations
    for remainder in remainders:
        ext = remainder.split(".")[-1]

        staging = os.path.dirname(remainder)
        success, rootless_staging_dir = (
            anatomy.find_root_template_from_path(staging)
        )
        if success:
            staging = rootless_staging_dir
        else:
            log.warning((
                "Could not find root path for remapping \"{}\"."
                " This may cause issues on farm."
            ).format(staging))

        rep = {
            "name": ext,
            "ext": ext,
            "files": os.path.basename(remainder),
            "stagingDir": staging,
        }

        preview = match_aov_pattern(
            host_name, aov_filter, remainder
        )
        preview = preview and not do_not_add_review
        if preview:
            rep.update({
                "fps": skeleton_data.get("fps"),
                "tags": ["review"]
            })
            skeleton_data["families"] = \
                _add_review_families(skeleton_data["families"])

        already_there = False
        for repre in skeleton_data.get("representations", []):
            # might be added explicitly before by publish_on_farm
            already_there = repre.get("files") == rep["files"]
            if already_there:
                log.debug("repre {} already_there".format(repre))
                break

        if not already_there:
            representations.append(rep)

    for rep in representations:
        # inject colorspace data
        color_managed_plugin.set_representation_colorspace(
            rep, context,
            colorspace=skeleton_data["colorspace"]
        )

    return representations


def create_instances_for_aov(instance, skeleton, aov_filter,
                             skip_integration_repre_list,
                             do_not_add_review):
    """Create instances from AOVs.

    This will create new pyblish.api.Instances by going over expected
    files defined on original instance.

    Args:
        instance (pyblish.api.Instance): Original instance.
        skeleton (dict): Skeleton instance data.
        aov_filter (dict): AOV filter.
        skip_integration_repre_list (list): skip
        do_not_add_review (bool): explicitly disable review

    Returns:
        list of pyblish.api.Instance: Instances created from
            expected files.

    """
    # we cannot attach AOVs to other products as we consider every
    # AOV product of its own.

    log = Logger.get_logger("farm_publishing")
    additional_color_data = {
        "renderProducts": instance.data["renderProducts"],
        "colorspaceConfig": instance.data["colorspaceConfig"],
        "display": instance.data["colorspaceDisplay"],
        "view": instance.data["colorspaceView"]
    }

    # Get templated path from absolute config path.
    anatomy = instance.context.data["anatomy"]
    colorspace_template = instance.data["colorspaceConfig"]
    try:
        additional_color_data["colorspaceTemplate"] = remap_source(
            colorspace_template, anatomy)
    except ValueError as e:
        log.warning(e)
        additional_color_data["colorspaceTemplate"] = colorspace_template

    # if there are product to attach to and more than one AOV,
    # we cannot proceed.
    if (
        len(instance.data.get("attachTo", [])) > 0
        and len(instance.data.get("expectedFiles")[0].keys()) != 1
    ):
        raise KnownPublishError(
            "attaching multiple AOVs or renderable cameras to "
            "product is not supported yet.")

    # create instances for every AOV we found in expected files.
    # NOTE: this is done for every AOV and every render camera (if
    #       there are multiple renderable cameras in scene)
    return _create_instances_for_aov(
        instance,
        skeleton,
        aov_filter,
        additional_color_data,
        skip_integration_repre_list,
        do_not_add_review
    )


def _create_instances_for_aov(instance, skeleton, aov_filter, additional_data,
                              skip_integration_repre_list, do_not_add_review):
    """Create instance for each AOV found.

    This will create new instance for every AOV it can detect in expected
    files list.

    Args:
        instance (pyblish.api.Instance): Original instance.
        skeleton (dict): Skeleton data for instance (those needed) later
            by collector.
        additional_data (dict): ...
        skip_integration_repre_list (list): list of extensions that shouldn't
            be published
        do_not_add_review (bool): explicitly disable review


    Returns:
        list of instances

    Throws:
        ValueError:

    """
<<<<<<< HEAD
    task_name = instance.data['taskEntity']['name']
=======
    task_name = instance.data["task"]
>>>>>>> f7aada31

    anatomy = instance.context.data["anatomy"]
    src_product_name = skeleton["productName"]
    cameras = instance.data.get("cameras", [])
    expected_files = instance.data["expectedFiles"]
    log = Logger.get_logger("farm_publishing")

    instances = []
    # go through AOVs in expected files
    for aov, files in expected_files[0].items():
        collected_files = _collect_expected_files_for_aov(files)

        # get file path (use first from the list or single frame)
        expected_filepath = collected_files[0] if isinstance(collected_files, (list, tuple)) else collected_files

        dynamic_data = {
            "aov": aov,
            "renderlayer": instance.data.get("renderlayer"),
        }

        # find if camera is used in the file path
        camera = [cam for cam in cameras if cam in expected_filepath]

        # Is there just one camera matching?
        # TODO: this is not true, we can have multiple cameras in the scene
        #       and we should be able to detect them all. Currently, we are
        #       keeping the old behavior, taking the first one found.
        if camera:
            dynamic_data["camera"] = camera[0]

        product_name = get_product_name(
            project_name=instance.context.data["projectName"],
            task_name=task_name,
<<<<<<< HEAD
            task_type=instance.data['taskEntity']['taskType'],
            host_name=instance.context.data["hostName"],
            product_type=skeleton['productType'],
=======
            task_type=instance.data["taskEntity"]["taskType"],
            host_name=instance.context.data["hostName"],
            product_type=skeleton["productType"],
>>>>>>> f7aada31
            dynamic_data=dynamic_data,
            variant=instance.data.get('variant', ''),
            project_settings=instance.context.data.get("project_settings"),
        )

        # Group name isn't based on a product name template as it is
        # difficult to differentiate in the custom defined template
        # what part is the least common denominator.
        if not src_product_name.startswith(skeleton["productType"]):
            group_name = '{}{}{}{}{}'.format(
                skeleton["productType"],
                task_name[0].upper(), task_name[1:],
                src_product_name[0].upper(), src_product_name[1:])
        else:
            group_name = src_product_name

        staging = os.path.dirname(expected_filepath)

        try:
            staging = remap_source(staging, anatomy)
        except ValueError as e:
            log.warning(e)

        log.info("Creating data for: {}".format(product_name))

        app = os.environ.get("AYON_HOST_NAME", "")

        render_file_name = os.path.basename(expected_filepath)

        aov_patterns = aov_filter
        preview = match_aov_pattern(app, aov_patterns, render_file_name)

        new_instance = deepcopy(skeleton)
        new_instance["productName"] = product_name
        new_instance["productGroup"] = group_name
        new_instance["aov"] = aov

        # toggle preview on if multipart is on
        # Because we can't query the multipartExr data member of each AOV we'll
        # need to have hardcoded rule of excluding any renders with
        # "cryptomatte" in the file name from being a multipart EXR. This issue
        # happens with Redshift that forces Cryptomatte renders to be separate
        # files even when the rest of the AOVs are merged into a single EXR.
        # There might be an edge case where the main instance has cryptomatte
        # in the name even though it's a multipart EXR.
        if instance.data.get("renderer") == "redshift":
            if (
                instance.data.get("multipartExr") and
                "cryptomatte" not in render_file_name.lower()
            ):
                log.debug("Adding preview tag because it's multipartExr")
                preview = True
            else:
                new_instance["multipartExr"] = False
        elif instance.data.get("multipartExr"):
            log.debug("Adding preview tag because its multipartExr")
            preview = True

        # explicitly disable review by user
        preview = preview and not do_not_add_review
        if preview:
            new_instance["review"] = True

        # create representation
        ext = os.path.splitext(
            os.path.basename(expected_filepath)
        )[1].lstrip(".")

        # Copy render product "colorspace" data to representation.
        colorspace = ""
        products = additional_data["renderProducts"].layer_data.products
        for product in products:
            if product.productName == aov:
                colorspace = product.colorspace
                break

        rep = {
            "name": ext,
            "ext": ext,
            "files": files,
            "frameStart": int(skeleton["frameStartHandle"]),
            "frameEnd": int(skeleton["frameEndHandle"]),
            # If expectedFile are absolute, we need only filenames
            "stagingDir": staging,
            "fps": new_instance.get("fps"),
            "tags": ["review"] if preview else [],
            "colorspaceData": {
                "colorspace": colorspace,
                "config": {
                    "path": additional_data["colorspaceConfig"],
                    "template": additional_data["colorspaceTemplate"]
                },
                "display": additional_data["display"],
                "view": additional_data["view"]
            }
        }

        # support conversion from tiled to scanline
        if instance.data.get("convertToScanline"):
            log.info("Adding scanline conversion.")
            rep["tags"].append("toScanline")

        # poor man exclusion
        if ext in skip_integration_repre_list:
            rep["tags"].append("delete")

        if preview:
            new_instance["families"] = _add_review_families(
                new_instance["families"])

        new_instance["representations"] = [rep]

        # if extending frames from existing version, copy files from there
        # into our destination directory
        if new_instance.get("extendFrames", False):
            copy_extend_frames(new_instance, rep)
        instances.append(new_instance)
        log.debug("instances:{}".format(instances))
    return instances


def _collect_expected_files_for_aov(files):
    """Collect expected files.

    Args:
        files (list): List of files.

    Returns:
        list or str: Collection of files or single file.

    Raises:
        ValueError: If there are multiple collections.

    """
    cols, rem = clique.assemble(files)
    # we shouldn't have any reminders. And if we do, it should
    # be just one item for single frame renders.
    if not cols and rem:
        if len(rem) != 1:
            raise ValueError("Found multiple non related files "
                             "to render, don't know what to do "
                             "with them.")
        return rem[0]
    else:
        # but we really expect only one collection.
        # Nothing else make sense.
        if len(cols) != 1:
            raise ValueError("Only one image sequence type is expected.")  # noqa: E501
        return list(cols[0])


def get_resources(project_name, version_entity, extension=None):
    """Get the files from the specific version.

    This will return all get all files from representation.

    Todo:
        This is really weird function, and it's use is
        highly controversial. First, it will not probably work
        ar all in final release of AYON, second, the logic isn't sound.
        It should try to find representation matching the current one -
        because it is used to pull out files from previous version to
        be included in this one.

    .. deprecated:: 3.15.5
       This won't work in AYON and even the logic must be refactored.

    Args:
        project_name (str): Name of the project.
        version_entity (dict): Version entity.
        extension (str): extension used to filter
            representations.

    Returns:
        list: of files

    """
    warnings.warn((
        "This won't work in AYON and even "
        "the logic must be refactored."), DeprecationWarning)
    extensions = []
    if extension:
        extensions = [extension]

    # there is a `context_filter` argument that won't probably work in
    # final release of AYON. SO we'll rather not use it
    repre_entities = list(ayon_api.get_representations(
        project_name, version_ids={version_entity["id"]}
    ))

    filtered = []
    for repre_entity in repre_entities:
        if repre_entity["context"]["ext"] in extensions:
            filtered.append(repre_entity)

    representation = filtered[0]
    directory = get_representation_path(representation)
    print("Source: ", directory)
    resources = sorted(
        [
            os.path.normpath(os.path.join(directory, file_name))
            for file_name in os.listdir(directory)
        ]
    )

    return resources


def create_skeleton_instance_cache(instance):
    """Create skeleton instance from original instance data.

    This will create dictionary containing skeleton
    - common - data used for publishing rendered instances.
    This skeleton instance is then extended with additional data
    and serialized to be processed by farm job.

    Args:
        instance (pyblish.api.Instance): Original instance to
            be used as a source of data.

    Returns:
        dict: Dictionary with skeleton instance data.

    """
    # list of family names to transfer to new family if present

    context = instance.context
    data = instance.data.copy()
    anatomy = instance.context.data["anatomy"]

    # get time related data from instance (or context)
    time_data = get_time_data_from_instance_or_context(instance)

    if data.get("extendFrames", False):
        time_data.start, time_data.end = extend_frames(
            data["folderPath"],
            data["productName"],
            time_data.start,
            time_data.end,
        )

    source = data.get("source") or context.data.get("currentFile")
    success, rootless_path = (
        anatomy.find_root_template_from_path(source)
    )
    if success:
        source = rootless_path
    else:
        # `rootless_path` is not set to `source` if none of roots match
        log = Logger.get_logger("farm_publishing")
        log.warning(("Could not find root path for remapping \"{}\". "
                     "This may cause issues.").format(source))

    product_type = instance.data["productType"]
    # Make sure "render" is in the families to go through
    # validating expected and rendered files
    # during publishing job.
    families = ["render", product_type]

    instance_skeleton_data = {
        "productName": data["productName"],
        "productType": product_type,
        "family": product_type,
        "families": families,
        "folderPath": data["folderPath"],
        "frameStart": time_data.start,
        "frameEnd": time_data.end,
        "handleStart": time_data.handle_start,
        "handleEnd": time_data.handle_end,
        "frameStartHandle": time_data.start - time_data.handle_start,
        "frameEndHandle": time_data.end + time_data.handle_end,
        "comment": data.get("comment"),
        "fps": time_data.fps,
        "source": source,
        "extendFrames": data.get("extendFrames"),
        "overrideExistingFrame": data.get("overrideExistingFrame"),
        "jobBatchName": data.get("jobBatchName", ""),
        # map inputVersions `ObjectId` -> `str` so json supports it
        "inputVersions": list(map(str, data.get("inputVersions", []))),
    }
    if instance.data.get("renderlayer"):
        instance_skeleton_data["renderlayer"] = instance.data["renderlayer"]

    # skip locking version if we are creating v01
    instance_version = data.get("version")  # take this if exists
    if instance_version != 1:
        instance_skeleton_data["version"] = instance_version

    representations = get_transferable_representations(instance)
    instance_skeleton_data["representations"] = representations

    persistent = instance.data.get("stagingDir_persistent") is True
    instance_skeleton_data["stagingDir_persistent"] = persistent

    return instance_skeleton_data


def prepare_cache_representations(skeleton_data, exp_files, anatomy):
    """Create representations for file sequences.

    This will return representations of expected files if they are not
    in hierarchy of aovs. There should be only one sequence of files for
    most cases, but if not - we create representation from each of them.

    Arguments:
        skeleton_data (dict): instance data for which we are
                         setting representations
        exp_files (list): list of expected files
        anatomy (Anatomy)
    Returns:
        list of representations

    """
    representations = []
    collections, remainders = clique.assemble(exp_files)

    log = Logger.get_logger("farm_publishing")

    # create representation for every collected sequence
    for collection in collections:
        ext = collection.tail.lstrip(".")

        staging = os.path.dirname(list(collection)[0])
        success, rootless_staging_dir = (
            anatomy.find_root_template_from_path(staging)
        )
        if success:
            staging = rootless_staging_dir
        else:
            log.warning((
                "Could not find root path for remapping \"{}\"."
                " This may cause issues on farm."
            ).format(staging))

        frame_start = int(skeleton_data.get("frameStartHandle"))
        rep = {
            "name": ext,
            "ext": ext,
            "files": [os.path.basename(f) for f in list(collection)],
            "frameStart": frame_start,
            "frameEnd": int(skeleton_data.get("frameEndHandle")),
            # If expectedFile are absolute, we need only filenames
            "stagingDir": staging,
            "fps": skeleton_data.get("fps")
        }

        representations.append(rep)

    return representations


def create_instances_for_cache(instance, skeleton):
    """Create instance for cache.

    This will create new instance for every AOV it can detect in expected
    files list.

    Args:
        instance (pyblish.api.Instance): Original instance.
        skeleton (dict): Skeleton data for instance (those needed) later
            by collector.


    Returns:
        list of instances

    Throws:
        ValueError:

    """
    anatomy = instance.context.data["anatomy"]
    product_name = skeleton["productName"]
    product_type = skeleton["productType"]
    exp_files = instance.data["expectedFiles"]
    log = Logger.get_logger("farm_publishing")

    instances = []
    # go through AOVs in expected files
    for _, files in exp_files[0].items():
        cols, rem = clique.assemble(files)
        # we shouldn't have any reminders. And if we do, it should
        # be just one item for single frame renders.
        if not cols and rem:
            if len(rem) != 1:
                raise ValueError("Found multiple non related files "
                                 "to render, don't know what to do "
                                 "with them.")
            col = rem[0]
            ext = os.path.splitext(col)[1].lstrip(".")
        else:
            # but we really expect only one collection.
            # Nothing else make sense.
            if len(cols) != 1:
                raise ValueError("Only one image sequence type is expected.")  # noqa: E501
            ext = cols[0].tail.lstrip(".")
            col = list(cols[0])

        if isinstance(col, (list, tuple)):
            staging = os.path.dirname(col[0])
        else:
            staging = os.path.dirname(col)

        try:
            staging = remap_source(staging, anatomy)
        except ValueError as e:
            log.warning(e)

        new_instance = deepcopy(skeleton)

        new_instance["productName"] = product_name
        log.info("Creating data for: {}".format(product_name))
        new_instance["productType"] = product_type
        new_instance["families"] = skeleton["families"]
        # create representation
        if isinstance(col, (list, tuple)):
            files = [os.path.basename(f) for f in col]
        else:
            files = os.path.basename(col)

        rep = {
            "name": ext,
            "ext": ext,
            "files": files,
            "frameStart": int(skeleton["frameStartHandle"]),
            "frameEnd": int(skeleton["frameEndHandle"]),
            # If expectedFile are absolute, we need only filenames
            "stagingDir": staging,
            "fps": new_instance.get("fps"),
            "tags": [],
        }

        new_instance["representations"] = [rep]

        # if extending frames from existing version, copy files from there
        # into our destination directory
        if new_instance.get("extendFrames", False):
            copy_extend_frames(new_instance, rep)
        instances.append(new_instance)
        log.debug("instances:{}".format(instances))
    return instances


def copy_extend_frames(instance, representation):
    """Copy existing frames from latest version.

    This will copy all existing frames from product's latest version back
    to render directory and rename them to what renderer is expecting.

    Arguments:
        instance (pyblish.plugin.Instance): instance to get required
            data from
        representation (dict): presentation to operate on

    """
    import speedcopy

    R_FRAME_NUMBER = re.compile(
        r".+\.(?P<frame>[0-9]+)\..+")

    log = Logger.get_logger("farm_publishing")
    log.info("Preparing to copy ...")
    start = instance.data.get("frameStart")
    end = instance.data.get("frameEnd")
    project_name = instance.context.data["project"]
    anatomy = instance.context.data["anatomy"]

    folder_entity = ayon_api.get_folder_by_path(
        project_name, instance.data.get("folderPath")
    )

    # get latest version of product
    # this will stop if product wasn't published yet

    version_entity = ayon_api.get_last_version_by_product_name(
        project_name,
        instance.data.get("productName"),
        folder_entity["id"]
    )

    # get its files based on extension
    product_resources = get_resources(
        project_name, version_entity, representation.get("ext")
    )
    r_col, _ = clique.assemble(product_resources)

    # if override remove all frames we are expecting to be rendered,
    # so we'll copy only those missing from current render
    if instance.data.get("overrideExistingFrame"):
        for frame in range(start, end + 1):
            if frame not in r_col.indexes:
                continue
            r_col.indexes.remove(frame)

    # now we need to translate published names from representation
    # back. This is tricky, right now we'll just use same naming
    # and only switch frame numbers
    resource_files = []
    r_filename = os.path.basename(
        representation.get("files")[0])  # first file
    op = re.search(R_FRAME_NUMBER, r_filename)
    pre = r_filename[:op.start("frame")]
    post = r_filename[op.end("frame"):]
    assert op is not None, "padding string wasn't found"
    for frame in list(r_col):
        fn = re.search(R_FRAME_NUMBER, frame)
        # silencing linter as we need to compare to True, not to
        # type
        assert fn is not None, "padding string wasn't found"
        # list of tuples (source, destination)
        staging = representation.get("stagingDir")
        staging = anatomy.fill_root(staging)
        resource_files.append(
            (frame, os.path.join(
                staging, "{}{}{}".format(pre, fn["frame"], post)))
        )

    # test if destination dir exists and create it if not
    output_dir = os.path.dirname(representation.get("files")[0])
    if not os.path.isdir(output_dir):
        os.makedirs(output_dir)

    # copy files
    for source in resource_files:
        speedcopy.copy(source[0], source[1])
        log.info("  > {}".format(source[1]))

    log.info("Finished copying %i files" % len(resource_files))


def attach_instances_to_product(attach_to, instances):
    """Attach instance to product.

    If we are attaching to other products, create copy of existing
    instances, change data to match its product and replace
    existing instances with modified data.

    Args:
        attach_to (list): List of instances to attach to.
        instances (list): List of instances to attach.

    Returns:
          list: List of attached instances.

    """
    new_instances = []
    for attach_instance in attach_to:
        for i in instances:
            new_inst = copy.deepcopy(i)
            new_inst["version"] = attach_instance.get("version")
            new_inst["productName"] = attach_instance.get("productName")
            new_inst["productType"] = attach_instance.get("productType")
            new_inst["family"] = attach_instance.get("family")
            new_inst["append"] = True
            # don't set productGroup if we are attaching
            new_inst.pop("productGroup")
            new_instances.append(new_inst)
    return new_instances


def create_metadata_path(instance, anatomy):
    ins_data = instance.data
    # Ensure output dir exists
    output_dir = ins_data.get(
        "publishRenderMetadataFolder", ins_data["outputDir"])

    log = Logger.get_logger("farm_publishing")

    try:
        if not os.path.isdir(output_dir):
            os.makedirs(output_dir)
    except OSError:
        # directory is not available
        log.warning("Path is unreachable: `{}`".format(output_dir))

    metadata_filename = "{}_metadata.json".format(ins_data["productName"])

    metadata_path = os.path.join(output_dir, metadata_filename)

    # Convert output dir to `{root}/rest/of/path/...` with Anatomy
    success, rootless_mtdt_p = anatomy.find_root_template_from_path(
        metadata_path)
    if not success:
        # `rootless_path` is not set to `output_dir` if none of roots match
        log.warning((
            "Could not find root path for remapping \"{}\"."
            " This may cause issues on farm."
        ).format(output_dir))
        rootless_mtdt_p = metadata_path

    return metadata_path, rootless_mtdt_p<|MERGE_RESOLUTION|>--- conflicted
+++ resolved
@@ -543,11 +543,7 @@
         ValueError:
 
     """
-<<<<<<< HEAD
-    task_name = instance.data['taskEntity']['name']
-=======
     task_name = instance.data["task"]
->>>>>>> f7aada31
 
     anatomy = instance.context.data["anatomy"]
     src_product_name = skeleton["productName"]
@@ -581,15 +577,9 @@
         product_name = get_product_name(
             project_name=instance.context.data["projectName"],
             task_name=task_name,
-<<<<<<< HEAD
-            task_type=instance.data['taskEntity']['taskType'],
-            host_name=instance.context.data["hostName"],
-            product_type=skeleton['productType'],
-=======
             task_type=instance.data["taskEntity"]["taskType"],
             host_name=instance.context.data["hostName"],
             product_type=skeleton["productType"],
->>>>>>> f7aada31
             dynamic_data=dynamic_data,
             variant=instance.data.get('variant', ''),
             project_settings=instance.context.data.get("project_settings"),
