--- conflicted
+++ resolved
@@ -84,9 +84,6 @@
             paths = [paths]
         return paths
 
-<<<<<<< HEAD
-    def get_create_plugin_paths(self, host_name: str) -> list[str]:
-=======
     def get_launcher_action_paths(self):
         """Receive launcher actions paths.
 
@@ -94,8 +91,7 @@
         """
         return self._get_plugin_paths_by_type("actions")
 
-    def get_create_plugin_paths(self, host_name):
->>>>>>> cdf7b743
+    def get_create_plugin_paths(self, host_name: str) -> list[str]:
         """Receive create plugin paths.
 
         Give addons ability to add create plugin paths based on host name.
@@ -165,13 +161,9 @@
 
     """
     tray_initialized = False
-<<<<<<< HEAD
     manager: AddonsManager = None
     _tray_manager: TrayManager = None
-=======
-    _tray_manager = None
     _admin_submenu = None
->>>>>>> cdf7b743
 
     @abstractmethod
     def tray_init(self) -> None:
@@ -320,20 +312,6 @@
         """Cleanup method which is executed on tray shutdown."""
         return
 
-<<<<<<< HEAD
-    @staticmethod
-    def admin_submenu(tray_menu: QtWidgets.QMenu) -> QtWidgets.QMenu:
-        """Get or create admin submenu."""
-        if ITrayAction._admin_submenu is None:
-            from qtpy import QtWidgets
-
-            admin_submenu = QtWidgets.QMenu("Admin", tray_menu)
-            admin_submenu.menuAction().setVisible(False)
-            ITrayAction._admin_submenu = admin_submenu
-        return ITrayAction._admin_submenu
-
-=======
->>>>>>> cdf7b743
 
 class ITrayService(ITrayAddon):
     """Tray service Interface."""
